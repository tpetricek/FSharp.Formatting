--- conflicted
+++ resolved
@@ -34,10 +34,6 @@
 * 2.3.8-beta - Update FSharp.Compiler.Service to v0.0.17
 * 2.3.9-beta - Update FSharp.Compiler.Service to v0.0.20, include inherited members when the base type was ommited from the documentation, fix properties displaying as methods, fix functions with unit input rendering incorrectly
 * 2.3.10-beta - Support output embedding in literate scripts
-<<<<<<< HEAD
 * 2.3.11-beta - Support output embedding in command line tool
 * 2.4.0 - Incrementing version and stop using the beta versioning
-=======
-* 2.4.0 - Incrementing version and stop using the beta versioning
-* 2.4.1 - Support for generating docs for type providers
->>>>>>> 1acaa441
+* 2.4.1 - Support for generating docs for type providers