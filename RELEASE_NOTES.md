--- conflicted
+++ resolved
@@ -3,8 +3,5 @@
 * 2.0.1 - Fixed handling of # in headers
 * 2.0.2 - Change tool tip font for better readability
 * 2.0.3 - Fixed Markdown escaping, nested modules and types in FsHtmlDoc
-<<<<<<< HEAD
-* 2.1.0-beta - Metadataq and literate formatting now support Razor, include templates in NuGet package
-=======
 * 2.0.4 - Support escaping in inline code
->>>>>>> 7584095b
+* 2.1.0-beta - Metadataq and literate formatting now support Razor, include templates in NuGet package