--- conflicted
+++ resolved
@@ -1,11 +1,9 @@
-<<<<<<< HEAD
 ## 3.0.0-beta01 (1 August, 2016)
  - MarkdownSpan and MarkdownParagraph now use named DUs
  - Add range to MarkdownParagraph and MarkdownSpan (#411)
-=======
+
 ## 2.14.4 (3 June, 2016)
  - Use `#I __SOURCE_DIRECTORY__` in the loads script (more reliable)
->>>>>>> cff41863
 
 ## 2.14.3 (26 May, 2016)
  - Fixes issues with comments and keywords in Paket highlighter (#408)
