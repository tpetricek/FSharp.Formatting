System.IO.Directory.SetCurrentDirectory __SOURCE_DIRECTORY__

// --------------------------------------------------------------------------------------
// FAKE build script
// --------------------------------------------------------------------------------------

#I @"packages/FAKE/tools"
#r @"packages/FAKE/tools/FakeLib.dll"

open System
open System.IO
open Fake.Core
open Fake.Core.Globbing.Operators
open Fake.IO.FileSystemOperators
open Fake.DotNet
open Fake.DotNet.AssemblyInfo
open Fake.IO
open Fake.Tools

// Information about the project to be used at NuGet and in AssemblyInfo files
let project = "FSharp.Formatting"
let projectTool = "FSharp.Formatting.CommandTool"

let authors = ["Tomas Petricek"; "Oleg Pestov"; "Anh-Dung Phan"; "Xiang Zhang"; "Matthias Dittrich"]
let authorsTool = ["Friedrich Boeckh"; "Tomas Petricek"]

let summary = "A package of libraries for building great F# documentation, samples and blogs"
let summaryTool = "A command line tool for building great F# documentation, samples and blogs"

let description = """
  The package is a collection of libraries that can be used for literate programming
  with F# (great for building documentation) and for generating library documentation
  from inline code comments. The key componments are Markdown parser, tools for formatting
  F# code snippets, including tool tip type information and a tool for generating
  documentation from library metadata."""
let descriptionTool = """
  The package contains a command line version of F# Formatting libraries, which
  can be used for literate programming with F# (great for building documentation)
  and for generating library documentation from inline code comments. The key componments
  are Markdown parser, tools for formatting F# code snippets, including tool tip
  type information and a tool for generating documentation from library metadata."""

let license = "Apache 2.0 License"
let tags = "F# fsharp formatting markdown code fssnip literate programming"

// Read release notes document
let release = ReleaseNotes.LoadReleaseNotes "RELEASE_NOTES.md"



// --------------------------------------------------------------------------------------
// Generate assembly info files with the right version & up-to-date information

Target.Create "AssemblyInfo" (fun _ ->
    let info = [
        AssemblyInfo.Product project
        AssemblyInfo.Description summary
        AssemblyInfo.Version release.AssemblyVersion
        AssemblyInfo.FileVersion release.AssemblyVersion
        AssemblyInfo.InformationalVersion release.NugetVersion
        AssemblyInfo.Copyright license
    ]

    AssemblyInfoFile.CreateFSharp "src/Common/AssemblyInfo.fs" info
    AssemblyInfoFile.CreateCSharp "src/Common/AssemblyInfo.cs" info
)


// Clean build results
// --------------------------------------------------------------------------------------

Target.Create "Clean" (fun _ ->
    !! "bin"
    ++ "temp"
    ++ "docs/output"
    ++ "tests/bin"
    ++ "tests/FSharp.MetadataFormat.Tests/files/**/bin"
    ++ "tests/FSharp.MetadataFormat.Tests/files/**/obj"
    |> Shell.CleanDirs
    // in case the above pattern is empty as it only matches existing stuff
    ["bin"; "temp"; "docs/output"; "tests/bin"]
    |> Seq.iter Directory.ensure
)


// Update the assembly version numbers in the script file.
// --------------------------------------------------------------------------------------

open System.IO
open Fake.DotNet.Cli
open Fake.Core.Trace
open Fake.Core.String
open Fake.Core.Environment
open Fake.DotNet.NuGet.NuGet
open Fake.DotNet.MsBuild
open Fake.Core.Process

Target.Create "UpdateFsxVersions" (fun _ ->
    let packages = [ "FSharp.Compiler.Service" ]
    let replacements =
        packages |> Seq.map (fun packageName ->
            sprintf "/%s.(.*)/lib" packageName,

            sprintf "/%s.%s/lib" packageName (GetPackageVersion "packages" packageName)
        )
    let path = "./packages/FSharp.Formatting/FSharp.Formatting.fsx"
    let text = File.ReadAllText(path)
    let text =
        (text, replacements)
        ||> Seq.fold (fun text (pattern, replacement) ->
            Text.RegularExpressions.Regex.Replace (text, pattern, replacement)
        )
    File.WriteAllText(path, text)
)


// Build library
// --------------------------------------------------------------------------------------

let solutionFile = "FSharp.Formatting.sln"


//Target.Create "InstallDotNetCore" (fun _ ->
//    try
//        (Fake.DotNet.Cli.DotnetInfo (fun _ -> Fake.DotNet.Cli.DotNetInfoOptions.Default)).RID
//        |> trace        
//    with _ ->
//        Fake.DotNet.Cli.DotnetCliInstall (fun _ -> Fake.DotNet.Cli.DotNetCliInstallOptions.Default )
//        Environment.SetEnvironmentVariable("DOTNET_EXE_PATH", Fake.DotNet.Cli.DefaultDotnetCliDir)
//)

let assertExitCodeZero x = 
    if x = 0 then () else 
    failwithf "Command failed with exit code %i" x

let runCmdIn workDir exe = 
    Printf.ksprintf (fun args -> 
        let res =
            (ExecProcessAndReturnMessages (fun info ->
                { info with
                    FileName = exe
                    Arguments = args
                    WorkingDirectory = workDir
                }) TimeSpan.MaxValue)
        res.Messages |> Seq.iter trace
        res.ExitCode |> assertExitCodeZero)

/// Execute a dotnet cli command
let dotnet workDir = runCmdIn workDir "dotnet"


let restore proj =
    let opts =
        { DotnetOptions.Default with
            WorkingDirectory = __SOURCE_DIRECTORY__
        }
    (Dotnet  opts (sprintf "restore %s" (Path.getFullName proj))).Messages |> Seq.iter trace

Target.Create "Build" (fun _ ->
    //restore solutionFile
    dotnet "" "restore %s" solutionFile
    solutionFile
    |> MsBuild.build (fun opts ->
        { opts with
            RestorePackagesFlag = true
            Targets = ["Rebuild"]
            Verbosity = Some MSBuildVerbosity.Minimal
            Properties =
              [ "VisualStudioVersion", "15.0"
                "Verbosity", "Minimal"
                //"OutputPath", ""
                "Configuration", "Release"
              ]
        })
    //)   MSBuild "" "Rebuild" 
    //|> MSBuildRelease "" "Rebuild"
    //|> ignore
)


// Build tests and generate tasks to run the tests in sequence
// --------------------------------------------------------------------------------------
Target.Create"BuildTests" (fun _ ->
    let debugBuild sln =            
        //!! sln |> Seq.iter restore 
        !! sln |> Seq.iter (fun s -> dotnet "" "restore %s" s)
        !! sln 
        |> Seq.iter (fun proj ->
            proj
            |> MsBuild.build (fun opts ->
                { opts with
                    RestorePackagesFlag = true
                    Targets = ["Build"]
                    Verbosity = Some MSBuildVerbosity.Minimal
                    Properties =
                      [ "VisualStudioVersion", "15.0"
                        "Verbosity", "Minimal"
                        "OutputPath", "tests/bin"
                        "Configuration", "Release" ]}
            )
        )

    debugBuild "tests/*/files/FsLib/FsLib.sln"
    debugBuild "tests/*/files/crefLib/crefLib.sln"
    debugBuild "tests/*/files/csharpSupport/csharpSupport.sln"
    debugBuild "tests/*/files/TestLib/TestLib.sln"
)

open Fake.DotNet.Testing.NUnit3
open Fake.Core.Process
open Microsoft.FSharp.Core


let testAssemblies =
    [   "FSharp.CodeFormat.Tests"; "FSharp.Literate.Tests";
        "FSharp.Markdown.Tests"; "FSharp.MetadataFormat.Tests" ]
    |> List.map (fun asm -> sprintf "tests/bin/%s.dll" asm)

let testProjects =
    [   "FSharp.CodeFormat.Tests"; "FSharp.Literate.Tests";
        "FSharp.Markdown.Tests"; "FSharp.MetadataFormat.Tests" ]
    |> List.map (fun asm -> sprintf "tests/%s/%s.fsproj" asm asm)



Target.Create"DotnetTests" (fun _ ->
    testProjects
    |> Seq.iter (fun proj -> Fake.DotNetCli.Test(fun x ->
        { x with Project = proj }
    ))    
)


Target.Create"RunTests" (fun _ ->
    testAssemblies
    |> NUnit3 (fun p ->
        { p with
            ShadowCopy = true
            TimeOut = TimeSpan.FromMinutes 20.
            ToolPath = "./packages/test/NUnit.ConsoleRunner/tools/nunit3-console.exe"
            OutputDir = "TestResults.xml" })
)


// --------------------------------------------------------------------------------------
// Build a NuGet package

// TODO: Contribute this to FAKE
type BreakingPoint =
  | SemVer
  | Minor
  | Patch

// See https://docs.nuget.org/create/versioning
let RequireRange breakingPoint version =
  let v = Fake.SemVerHelper.parse version
  match breakingPoint with
  | SemVer ->
    sprintf "[%s,%d.0)" version (v.Major + 1)
  | Minor -> // Like Semver but we assume that the increase of a minor version is already breaking
    sprintf "[%s,%d.%d)" version v.Major (v.Minor + 1)
  | Patch -> // Every update breaks
    version |> Fake.DotNet.NuGet.NuGet.RequireExactly

Target.Create"CopyFSharpCore" (fun _ ->
    // We need to include optdata and sigdata as well, we copy everything to be consistent
    for file in System.IO.Directory.EnumerateFiles("packages" </> "FSharp.Core" </> "lib" </> "net45") do
        let source, binDest = file, "bin" </> Path.GetFileName file
        printfn "Copying %s to %s" source binDest
        File.Copy (source, binDest, true)
)


Target.Create"SetupLibForTests" (fun _ ->

    let copyPackageFiles dir =
        let dir = Path.GetFullPath dir
        for file in System.IO.Directory.EnumerateFiles dir do
            let fileName = Path.GetFileName file
            if not (fileName.StartsWith "FSharp.Compiler.Service.MSBuild.") then
                let source, libDest = file, "tests"</>"bin"</>fileName
                tracefn "Copying %s to %s" source libDest
                File.Copy (source, libDest, true)
    [   "packages" </> "FSharp.Core" </> "lib" </> "net45"
<<<<<<< HEAD
        "packages" </> "System.ValueTuple" </> "lib" </> "portable-net40+sl4+win8+wp8"
        "packages" </> "FSharp.Compiler.Service" </> "lib" </> "net45"
=======
        "packages" </> "FSharp.Compiler.Service" </> "lib" </> "net45"    
>>>>>>> 23f92586
        "packages" </> "FSharp.Data" </> "lib" </> "portable-net45+netcore45"
    ] |> List.iter copyPackageFiles
)


Target.Create"NuGet" (fun _ ->
    NuGet (fun p ->
        { p with
            Authors = authors
            Project = project
            Summary = summary
            Description = description
            Version = release.NugetVersion
            ReleaseNotes = toLines release.Notes
            Tags = tags
            OutputPath = "bin"
            AccessKey = environVarOrDefault "nugetkey" ""
            Publish = hasEnvironVar "nugetkey"
            Dependencies =
                [ // We need Razor dependency in the package until we split out Razor into a separate package.
                  "Microsoft.AspNet.Razor", GetPackageVersion "packages" "Microsoft.AspNet.Razor" |> RequireRange BreakingPoint.SemVer
                  "FSharp.Compiler.Service", GetPackageVersion "packages" "FSharp.Compiler.Service" |> RequireRange BreakingPoint.SemVer
                  "System.ValueTuple", GetPackageVersion "packages" "System.ValueTuple" |> RequireRange BreakingPoint.SemVer
                   ] })
        "nuget/FSharp.Formatting.nuspec"

    NuGet (fun p ->
        { p with
            Authors = authorsTool
            Project = projectTool
            Summary = summaryTool
            Description = descriptionTool
            Version = release.NugetVersion
            ReleaseNotes = toLines release.Notes
            Tags = tags
            OutputPath = "bin"
            AccessKey =  environVarOrDefault "nugetkey" ""
            Publish = hasEnvironVar "nugetkey"
            Dependencies = [] })
        "nuget/FSharp.Formatting.CommandTool.nuspec"
)


// Generate the documentation
// --------------------------------------------------------------------------------------


let fakePath = "packages" </> "FAKE" </> "tools" </> "FAKE.exe"
let fakeStartInfo script workingDirectory args fsiargs environmentVars =
    //(fun (info: System.Diagnostics.ProcessStartInfo) ->
    (fun (info: ProcStartInfo) ->
            { info with
                FileName = System.IO.Path.GetFullPath fakePath
                Arguments = sprintf "%s --fsiargs -d:FAKE %s \"%s\"" args fsiargs script
                WorkingDirectory = workingDirectory
                Environment =
                    [   "MSBuild", msBuildExe
                        "GIT", Git.CommandHelper.gitPath
                        "FSI", Fake.FSIHelper.fsiPath
                    ] |> Map.ofList |> Some
            }
    )

let commandToolPath = "bin" </> "fsformatting.exe"
let commandToolStartInfo workingDirectory environmentVars args =
    (fun (info:ProcStartInfo) ->
        { info with
            FileName = System.IO.Path.GetFullPath commandToolPath
            Arguments = args
            WorkingDirectory = workingDirectory
            Environment =
                [   "MSBuild", msBuildExe
                    "GIT", Git.CommandHelper.gitPath
                    "FSI", Fake.FSIHelper.fsiPath
                ] |> Map.ofList |> Some
        }
    )


/// Run the given buildscript with FAKE.exe
let executeWithOutput configStartInfo =
    let exitCode =
        ExecProcessWithLambdas
            configStartInfo
            TimeSpan.MaxValue false ignore ignore
    System.Threading.Thread.Sleep 1000
    exitCode

let executeWithRedirect errorF messageF configStartInfo =
    let exitCode =
        ExecProcessWithLambdas
            configStartInfo
            TimeSpan.MaxValue true errorF messageF
    System.Threading.Thread.Sleep 1000
    exitCode

let executeHelper executer traceMsg failMessage configStartInfo =
    trace traceMsg
    let exit = executer configStartInfo
    if exit <> 0 then
        failwith failMessage
    ()

let execute = executeHelper executeWithOutput

// Documentation
let buildDocumentationCommandTool args =
  execute
    "Building documentation (CommandTool), this could take some time, please wait..."
    "generating documentation failed"
    (commandToolStartInfo __SOURCE_DIRECTORY__ [] args)


let createArg argName arguments =
    (arguments : string seq)
    |> fun files -> String.Join("\" \"", files)
    |> fun e -> if String.IsNullOrWhiteSpace e then ""
                else sprintf "--%s \"%s\"" argName e

let commandToolMetadataFormatArgument dllFiles outDir layoutRoots libDirs parameters sourceRepo =
    let dllFilesArg = createArg "dllfiles" dllFiles
    let layoutRootsArgs = createArg "layoutRoots" layoutRoots
    let libDirArgs = createArg "libDirs" libDirs

    let parametersArg =
        parameters
        |> Seq.collect (fun (key, value) -> [key; value])
        |> createArg "parameters"

    let reproAndFolderArg =
        match sourceRepo with
        | Some (repo, folder) -> sprintf "--sourceRepo \"%s\" --sourceFolder \"%s\"" repo folder
        | _ -> ""

    sprintf "metadataFormat --generate %s %s %s %s %s %s"
        dllFilesArg (createArg "outDir" [outDir]) layoutRootsArgs libDirArgs parametersArg
        reproAndFolderArg

let commandToolLiterateArgument inDir outDir layoutRoots parameters =
    let inDirArg = createArg "inputDirectory" [ inDir ]
    let outDirArg = createArg "outputDirectory" [ outDir ]

    let layoutRootsArgs = createArg "layoutRoots" layoutRoots

    let replacementsArgs =
        parameters
        |> Seq.collect (fun (key, value) -> [key; value])
        |> createArg "replacements"

    sprintf "literate --processDirectory %s %s %s %s" inDirArg outDirArg layoutRootsArgs replacementsArgs

// Documentation
let buildDocumentationTarget fsiargs target =
    execute
        (sprintf "Building documentation (%s), this could take some time, please wait..." target)
        "generating reference documentation failed"
        (fakeStartInfo "generate.fsx" "docs/tools" "" fsiargs ["target", target])

let bootStrapDocumentationFiles () =
    // This is needed to bootstrap ourself (make sure we have the same environment while building as our users) ...
    // If you came here from the nuspec file add your file.
    // If you add files here to make the CI happy add those files to the .nuspec file as well
    // TODO: INSTEAD build the nuspec file before generating the documentation and extract it...
    Directory.ensure (__SOURCE_DIRECTORY__ </> "packages/FSharp.Formatting/lib/net40")
    let buildFiles = [
        "CSharpFormat.dll";
        "FSharp.CodeFormat.dll"; "FSharp.CodeFormat.dll.config";
        "FSharp.Literate.dll"; "FSharp.Literate.dll.config";
                       "FSharp.Markdown.dll"; "FSharp.MetadataFormat.dll"; "RazorEngine.dll";
                       "System.Web.Razor.dll"; "FSharp.Formatting.Common.dll"; "FSharp.Formatting.Razor.dll"
    ]
                     //|> List.append (!! ( "bin/*.dll.config" )).Includes

    let bundledFiles =
        buildFiles
        |> List.map (fun f ->
            __SOURCE_DIRECTORY__ </> sprintf "bin/%s" f,
            __SOURCE_DIRECTORY__ </> sprintf "packages/FSharp.Formatting/lib/net40/%s" f)
        
        |> List.map (fun (source, dest) -> Path.GetFullPath source, Path.GetFullPath dest)
    for source, dest in bundledFiles do
        try
            printfn "Copying %s to %s" source dest
            File.Copy(source, dest, true)
        with e -> printfn "Could not copy %s to %s, because %s" source dest e.Message

Target.Create"DogFoodCommandTool" (fun _ ->
    // generate metadata reference
    let dllFiles =
      [ "FSharp.CodeFormat.dll"; "FSharp.Formatting.Common.dll"
        "FSharp.Literate.dll"; "FSharp.Markdown.dll"; "FSharp.MetadataFormat.dll"; "FSharp.Formatting.Razor.dll" ]
        //|> List.collect (fun s -> [sprintf "bin/%s" s;sprintf "bin/%s.config" s])

    let layoutRoots =
      [ "docs/tools"; "misc/templates"; "misc/templates/reference" ]
    let libDirs = [ "bin/" ]
    let parameters =
      [ "page-author", "Matthias Dittrich"
        "project-author", "Matthias Dittrich"
        "page-description", "desc"
        "github-link", "https://github.com/fsprojects/FSharp.Formatting"
        "project-name", "FSharp.Formatting"
        "root", "https://fsprojects.github.io/FSharp.Formatting"
        "project-nuget", "https://www.nuget.org/packages/FSharp.Formatting/"
        "project-github", "https://github.com/fsprojects/FSharp.Formatting" ]
    Shell.CleanDir "temp/api_docs"
    let metadataReferenceArgs =
        commandToolMetadataFormatArgument
            dllFiles "temp/api_docs" layoutRoots libDirs parameters None
    buildDocumentationCommandTool metadataReferenceArgs

    Shell.CleanDir "temp/literate_docs"
    let literateArgs =
        commandToolLiterateArgument
            "docs/content" "temp/literate_docs" layoutRoots parameters
    buildDocumentationCommandTool literateArgs)

Target.Create"GenerateDocs" (fun _ ->
    bootStrapDocumentationFiles ()
    buildDocumentationTarget "--define:RELEASE --define:REFERENCE --define:HELP" "Default")

Target.Create"WatchDocs" (fun _ ->
    bootStrapDocumentationFiles ()
    buildDocumentationTarget "--define:WATCH" "Default")

// --------------------------------------------------------------------------------------
// Release Scripts

let gitHome = "git@github.com:fsprojects"

Target.Create"ReleaseDocs" (fun _ ->
    Git.Repository.clone "" (gitHome + "/FSharp.Formatting.git") "temp/gh-pages"
    Git.Branches.checkoutBranch "temp/gh-pages" "gh-pages"
    Shell.CopyRecursive "docs/output" "temp/gh-pages" true |> printfn "%A"
    Git.CommandHelper.runSimpleGitCommand "temp/gh-pages" "add ." |> printfn "%s"
    let cmd = sprintf """commit -a -m "Update generated documentation for version %s""" release.NugetVersion
    Git.CommandHelper.runSimpleGitCommand "temp/gh-pages" cmd |> printfn "%s"
    Git.Branches.push "temp/gh-pages"
)

Target.Create"ReleaseBinaries" (fun _ ->
    Git.Repository.clone "" (gitHome + "/FSharp.Formatting.git") "temp/release"
    Git.Branches.checkoutBranch "temp/release" "release"
    Shell.CopyRecursive "bin" "temp/release" true |> printfn "%A"
    let cmd = sprintf """commit -a -m "Update binaries for version %s""" release.NugetVersion
    Git.CommandHelper.runSimpleGitCommand "temp/release" cmd |> printfn "%s"
    Git.Branches.push "temp/release"
)

Target.Create"CreateTag" (fun _ ->
    Git.Branches.tag "" release.NugetVersion
    Git.Branches.pushTag "" "origin" release.NugetVersion
)

Target.Create"Release" Target.DoNothing

// --------------------------------------------------------------------------------------
// Run all targets by default. Invoke 'build <Target>' to override

Target.Create"All" Target.DoNothing

#r "System.IO.Compression.FileSystem"
Target.Create"DownloadPython" (fun _ ->
  if not isUnix then
    let w = new System.Net.WebClient()
    let zipFile = "temp"</>"cpython.zip"
    if File.Exists zipFile then File.Delete zipFile
    w.DownloadFile("https://www.python.org/ftp/python/3.5.1/python-3.5.1-embed-amd64.zip", zipFile)
    let cpython = "temp"</>"CPython"
    Shell.CleanDir cpython
    System.IO.Compression.ZipFile.ExtractToDirectory(zipFile, cpython)
    let cpythonStdLib = cpython</>"stdlib"
    Shell.CleanDir cpythonStdLib
    System.IO.Compression.ZipFile.ExtractToDirectory(cpython</>"python35.zip", cpythonStdLib)
)

Target.Create"CreateTestJson" (fun _ ->
    let targetPath = "temp/CommonMark"
    Shell.CleanDir targetPath
    Git.Repository.clone targetPath "https://github.com/jgm/CommonMark.git" "."

    let pythonExe, stdLib =
      if not isUnix then
        System.IO.Path.GetFullPath ("temp"</>"CPython"</>"python.exe"),
        System.IO.Path.GetFullPath ("temp"</>"CPython"</>"stdlib")
      else "python", ""

    let resultFile = "temp"</>"commonmark-tests.json"
    if File.Exists resultFile then File.Delete resultFile
    ( use fileStream = new StreamWriter(File.Open(resultFile, System.IO.FileMode.Create))
      executeHelper
        (executeWithRedirect traceError fileStream.WriteLine)
        "Creating test json file, this could take some time, please wait..."
        "generating documentation failed"
        (fun info ->
            { info with 
                FileName = pythonExe
                Arguments = "test/spec_tests.py --dump-tests"
                WorkingDirectory = targetPath
            }.WithEnvironmentVariables [
               "MSBuild", msBuildExe
               "GIT", Git.CommandHelper.gitPath
               "FSI", Fake.FSIHelper.fsiPath
            ] |> fun info -> 
                if not isUnix then
                    info.WithEnvironmentVariable ("PYTHONPATH", stdLib)
                else info
        )
    )
    File.Copy(resultFile, "tests"</>"commonmark_spec.json")
)

open Fake.Core.TargetOperators

"Clean"
  //==> "InstallDotnetcore"
  ==> "AssemblyInfo"
  ==> "CopyFSharpCore"
  ==> "SetupLibForTests"
  ==> "Build"
  ==> "BuildTests"

"Build"
  ==> "All"


"BuildTests"
  ==> "DotnetTests"

"BuildTests"
  ==> "RunTests"
  ==> "All"

"GenerateDocs" ==> "All"

"Build"
  ==> "DogFoodCommandTool"
  ==> "All"

"UpdateFsxVersions" ==> "All"

"CopyFSharpCore" ==> "NuGet"

"All"
  ==> "NuGet"
  ==> "ReleaseDocs"
//  ==> "ReleaseBinaries"
  ==> "CreateTag"
  ==> "Release"

"DownloadPython" ==> "CreateTestJson"

//Target.RunOrDefault "All"
Target.RunOrDefault "Build"<|MERGE_RESOLUTION|>--- conflicted
+++ resolved
@@ -123,18 +123,18 @@
 //Target.Create "InstallDotNetCore" (fun _ ->
 //    try
 //        (Fake.DotNet.Cli.DotnetInfo (fun _ -> Fake.DotNet.Cli.DotNetInfoOptions.Default)).RID
-//        |> trace        
+//        |> trace
 //    with _ ->
 //        Fake.DotNet.Cli.DotnetCliInstall (fun _ -> Fake.DotNet.Cli.DotNetCliInstallOptions.Default )
 //        Environment.SetEnvironmentVariable("DOTNET_EXE_PATH", Fake.DotNet.Cli.DefaultDotnetCliDir)
 //)
 
-let assertExitCodeZero x = 
-    if x = 0 then () else 
+let assertExitCodeZero x =
+    if x = 0 then () else
     failwithf "Command failed with exit code %i" x
 
-let runCmdIn workDir exe = 
-    Printf.ksprintf (fun args -> 
+let runCmdIn workDir exe =
+    Printf.ksprintf (fun args ->
         let res =
             (ExecProcessAndReturnMessages (fun info ->
                 { info with
@@ -172,7 +172,7 @@
                 "Configuration", "Release"
               ]
         })
-    //)   MSBuild "" "Rebuild" 
+    //)   MSBuild "" "Rebuild"
     //|> MSBuildRelease "" "Rebuild"
     //|> ignore
 )
@@ -181,10 +181,10 @@
 // Build tests and generate tasks to run the tests in sequence
 // --------------------------------------------------------------------------------------
 Target.Create"BuildTests" (fun _ ->
-    let debugBuild sln =            
-        //!! sln |> Seq.iter restore 
+    let debugBuild sln =
+        //!! sln |> Seq.iter restore
         !! sln |> Seq.iter (fun s -> dotnet "" "restore %s" s)
-        !! sln 
+        !! sln
         |> Seq.iter (fun proj ->
             proj
             |> MsBuild.build (fun opts ->
@@ -227,7 +227,7 @@
     testProjects
     |> Seq.iter (fun proj -> Fake.DotNetCli.Test(fun x ->
         { x with Project = proj }
-    ))    
+    ))
 )
 
 
@@ -282,12 +282,8 @@
                 tracefn "Copying %s to %s" source libDest
                 File.Copy (source, libDest, true)
     [   "packages" </> "FSharp.Core" </> "lib" </> "net45"
-<<<<<<< HEAD
         "packages" </> "System.ValueTuple" </> "lib" </> "portable-net40+sl4+win8+wp8"
         "packages" </> "FSharp.Compiler.Service" </> "lib" </> "net45"
-=======
-        "packages" </> "FSharp.Compiler.Service" </> "lib" </> "net45"    
->>>>>>> 23f92586
         "packages" </> "FSharp.Data" </> "lib" </> "portable-net45+netcore45"
     ] |> List.iter copyPackageFiles
 )
@@ -466,7 +462,7 @@
         |> List.map (fun f ->
             __SOURCE_DIRECTORY__ </> sprintf "bin/%s" f,
             __SOURCE_DIRECTORY__ </> sprintf "packages/FSharp.Formatting/lib/net40/%s" f)
-        
+
         |> List.map (fun (source, dest) -> Path.GetFullPath source, Path.GetFullPath dest)
     for source, dest in bundledFiles do
         try
@@ -583,7 +579,7 @@
         "Creating test json file, this could take some time, please wait..."
         "generating documentation failed"
         (fun info ->
-            { info with 
+            { info with
                 FileName = pythonExe
                 Arguments = "test/spec_tests.py --dump-tests"
                 WorkingDirectory = targetPath
@@ -591,7 +587,7 @@
                "MSBuild", msBuildExe
                "GIT", Git.CommandHelper.gitPath
                "FSI", Fake.FSIHelper.fsiPath
-            ] |> fun info -> 
+            ] |> fun info ->
                 if not isUnix then
                     info.WithEnvironmentVariable ("PYTHONPATH", stdLib)
                 else info
