--- conflicted
+++ resolved
@@ -1,31 +1,13 @@
-<<<<<<< HEAD
-System.IO.Directory.SetCurrentDirectory __SOURCE_DIRECTORY__
-
-// --------------------------------------------------------------------------------------
-// FAKE build script
-// --------------------------------------------------------------------------------------
-
-#I @"packages/FAKE/tools"
-#r @"packages/FAKE/tools/FakeLib.dll"
-=======
 #r "paket: groupref netcorebuild //"
 open Fake.DotNet.NuGet
 #load ".fake/build.fsx/intellisense.fsx"
->>>>>>> 59372f88
 
 open System
 open System.IO
 open Fake.Core
-<<<<<<< HEAD
-open Fake.Core.Globbing.Operators
-open Fake.IO.FileSystemOperators
-open Fake.DotNet
-open Fake.DotNet.AssemblyInfo
-=======
 open Fake.IO.Globbing.Operators
 open Fake.IO.FileSystemOperators
 open Fake.DotNet
->>>>>>> 59372f88
 open Fake.IO
 open Fake.Tools
 
@@ -56,22 +38,14 @@
 let tags = "F# fsharp formatting markdown code fssnip literate programming"
 
 // Read release notes document
-<<<<<<< HEAD
-let release = ReleaseNotes.LoadReleaseNotes "RELEASE_NOTES.md"
-=======
 let release = ReleaseNotes.load "RELEASE_NOTES.md"
 
 
->>>>>>> 59372f88
 
 // --------------------------------------------------------------------------------------
 // Generate assembly info files with the right version & up-to-date information
 
-<<<<<<< HEAD
-Target.Create "AssemblyInfo" (fun _ ->
-=======
 Target.create "AssemblyInfo" (fun _ ->
->>>>>>> 59372f88
     let info = [
         AssemblyInfo.Product project
         AssemblyInfo.Description summary
@@ -81,23 +55,14 @@
         AssemblyInfo.Copyright license
     ]
 
-<<<<<<< HEAD
-    AssemblyInfoFile.CreateFSharp "src/Common/AssemblyInfo.fs" info
-    AssemblyInfoFile.CreateCSharp "src/Common/AssemblyInfo.cs" info
-=======
     AssemblyInfoFile.createFSharp "src/Common/AssemblyInfo.fs" info
     AssemblyInfoFile.createCSharp "src/Common/AssemblyInfo.cs" info
->>>>>>> 59372f88
 )
 
 // Clean build results
 // --------------------------------------------------------------------------------------
 
-<<<<<<< HEAD
-Target.Create "Clean" (fun _ ->
-=======
 Target.create "Clean" (fun _ ->
->>>>>>> 59372f88
     !! "bin"
     ++ "temp"
     ++ "docs/output"
@@ -114,17 +79,6 @@
 // Update the assembly version numbers in the script file.
 // --------------------------------------------------------------------------------------
 
-<<<<<<< HEAD
-open System.IO
-open Fake.DotNet.Cli
-open Fake.Core.Trace
-open Fake.Core.String
-open Fake.Core.Environment
-open Fake.DotNet.NuGet.NuGet
-open Fake.DotNet.MsBuild
-
-Target.Create "UpdateFsxVersions" (fun _ ->
-=======
 /// Gets the version no. for a given package in the deployments folder
 let getPackageVersion deploymentsDir package =
     try
@@ -143,23 +97,13 @@
                 let vers = doc.Descendants(System.Xml.Linq.XName.Get("version", doc.Root.Name.NamespaceName))
                 (Seq.head vers).Value
 
-        Trace.logfn "Version %s found for package %s" version package
-        version
-    with
-    | exn -> new Exception("Could not detect package version for " + package, exn) |> raise
-
-Target.create "UpdateFsxVersions" (fun _ ->
->>>>>>> 59372f88
+Target "UpdateFsxVersions" (fun _ ->
     let packages = [ "FSharp.Compiler.Service" ]
     let replacements =
         packages |> Seq.map (fun packageName ->
             sprintf "/%s.(.*)/lib" packageName,
 
-<<<<<<< HEAD
-            sprintf "/%s.%s/lib" packageName (GetPackageVersion "packages" packageName)
-=======
             sprintf "/%s.%s/lib" packageName (getPackageVersion "packages" packageName)
->>>>>>> 59372f88
         )
     let path = "./packages/FSharp.Formatting/FSharp.Formatting.fsx"
     let text = File.ReadAllText(path)
@@ -176,77 +120,10 @@
 // --------------------------------------------------------------------------------------
 
 let solutionFile = "FSharp.Formatting.sln"
-<<<<<<< HEAD
-let restore proj =
-    DotnetRestore (fun opts ->
-        { opts with
-            Verbosity = Some NugetRestoreVerbosity.Minimal
-        }) proj
-
-
-
-Target.Create "Build" (fun _ ->
-    restore solutionFile
-    solutionFile
-    |> MsBuild.build (fun opts ->
-        { opts with
-=======
-
-
-//Target.Create "InstallDotNetCore" (fun _ ->
-//    try
-//        (Fake.DotNet.Cli.DotnetInfo (fun _ -> Fake.DotNet.Cli.DotNetInfoOptions.Default)).RID
-//        |> trace        
-//    with _ ->
-//        Fake.DotNet.Cli.DotnetCliInstall (fun _ -> Fake.DotNet.Cli.DotNetCliInstallOptions.Default )
-//        Environment.SetEnvironmentVariable("DOTNET_EXE_PATH", Fake.DotNet.Cli.DefaultDotnetCliDir)
-//)
-
-let assertExitCodeZero x = 
-    if x = 0 then () else 
-    failwithf "Command failed with exit code %i" x
-
-let runCmdIn workDir exe = 
-    Printf.ksprintf (fun args -> 
-        let res =
-            (Process.execWithResult (fun info ->
-                { info with
-                    FileName = exe
-                    Arguments = args
-                    WorkingDirectory = workDir
-                }) TimeSpan.MaxValue)
-        res.Messages |> Seq.iter Trace.trace
-        res.ExitCode |> assertExitCodeZero)
-
-/// Execute a dotnet cli command
-let dotnet workDir = runCmdIn workDir "dotnet"
-
-
-let restore proj =
-    let opts (def:DotNet.Options) =
-        { def with
-            WorkingDirectory = __SOURCE_DIRECTORY__
-        }
-    (DotNet.exec opts "restore" (sprintf "%s" (Path.getFullName proj))).Messages |> Seq.iter Trace.trace
-
-Target.create "Build" (fun _ ->
-    //restore solutionFile
-    dotnet "" "restore %s" solutionFile
-    solutionFile
-    |> MSBuild.build (fun opts ->
-        { opts with
-            RestorePackagesFlag = true
->>>>>>> 59372f88
-            Targets = ["Rebuild"]
-            Verbosity = Some MSBuildVerbosity.Minimal
-            Properties =
-              [ "VisualStudioVersion", "15.0"
-                "Verbosity", "Minimal"
-                //"OutputPath", ""
-                "Configuration", "Release"
-              ]
-        })
-    //)   MSBuild "" "Rebuild" 
+
+Target "Build" (fun _ ->
+    !! solutionFile
+    |> MSBuild "" "Rebuild" ["VisualStudioVersion", "15.0"]
     //|> MSBuildRelease "" "Rebuild"
     //|> ignore
 )
@@ -254,37 +131,15 @@
 
 // Build tests and generate tasks to run the tests in sequence
 // --------------------------------------------------------------------------------------
-<<<<<<< HEAD
-
-Target.Create"BuildTests" (fun _ ->
-    let debugBuild sln =        
-        !! sln |> Seq.iter restore
-        !! sln 
-        |> Seq.iter (fun proj ->
-            proj
-            |> MsBuild.build (fun opts ->
-                { opts with
-=======
-Target.create"BuildTests" (fun _ ->
-    let debugBuild sln =            
-        //!! sln |> Seq.iter restore 
-        !! sln |> Seq.iter (fun s -> dotnet "" "restore %s" s)
-        !! sln 
-        |> Seq.iter (fun proj ->
-            proj
-            |> MSBuild.build (fun opts ->
-                { opts with
-                    RestorePackagesFlag = true
->>>>>>> 59372f88
-                    Targets = ["Build"]
-                    Verbosity = Some MSBuildVerbosity.Minimal
-                    Properties =
-                      [ "VisualStudioVersion", "15.0"
-                        "Verbosity", "Minimal"
-                        "OutputPath", "tests/bin"
-                        "Configuration", "Release" ]}
-            )
-        )
+
+Target "BuildTests" (fun _ ->
+    let debugBuild sln =
+        {   BaseDirectory = __SOURCE_DIRECTORY__
+            Includes = [sln]
+            Excludes = []
+        //}   |> MSBuildDebug "" "Build" |> ignore
+       // }   |> MSBuildDebug "tests/bin" "Build" |> ignore
+        } |> MSBuild "tests/bin" "Build" ["VisualStudioVersion", "15.0"] |> ignore
 
     debugBuild "tests/*/files/FsLib/FsLib.sln"
     debugBuild "tests/*/files/crefLib/crefLib.sln"
@@ -292,15 +147,7 @@
     debugBuild "tests/*/files/TestLib/TestLib.sln"
 )
 
-<<<<<<< HEAD
-open Fake.DotNet.Testing.NUnit3
-open Fake.Core.Process
-
-=======
-open Fake.DotNet.Testing
-open Microsoft.FSharp.Core
->>>>>>> 59372f88
-
+open Fake.Testing
 
 let testAssemblies =
     [   "FSharp.CodeFormat.Tests"; "FSharp.Literate.Tests";
@@ -312,28 +159,7 @@
         "FSharp.Markdown.Tests"; "FSharp.MetadataFormat.Tests" ]
     |> List.map (fun asm -> sprintf "tests/%s/%s.fsproj" asm asm)
 
-<<<<<<< HEAD
-
-
-Target.Create"DotnetTests" (fun _ ->
-    testProjects
-    |> Seq.iter (fun proj -> Fake.DotNetCli.Test(fun x ->
-        { x with Project = proj }
-    ))    
-)
-
-
-Target.Create"RunTests" (fun _ ->
-=======
-Target.create"DotnetTests" (fun _ ->
-    testProjects
-
-    |> Seq.iter (fun proj -> DotNet.test id proj)    
-)
-
-
-Target.create"RunTests" (fun _ ->
->>>>>>> 59372f88
+Target "RunTests" (fun _ ->
     testAssemblies
     |> NUnit3.run (fun p ->
         { p with
@@ -355,11 +181,7 @@
 
 // See https://docs.nuget.org/create/versioning
 let RequireRange breakingPoint version =
-<<<<<<< HEAD
-  let v = Fake.SemVerHelper.parse version
-=======
-  let v = SemVer.parse version
->>>>>>> 59372f88
+  let v = SemVerHelper.parse version
   match breakingPoint with
   | SemVer ->
     sprintf "[%s,%d.0)" version (int v.Major + 1)
@@ -368,11 +190,7 @@
   | Patch -> // Every update breaks
     version |> Fake.DotNet.NuGet.NuGet.RequireExactly
 
-<<<<<<< HEAD
-Target.Create"CopyFSharpCore" (fun _ ->
-=======
-Target.create"CopyFSharpCore" (fun _ ->
->>>>>>> 59372f88
+Target "CopyFSharpCore" (fun _ ->
     // We need to include optdata and sigdata as well, we copy everything to be consistent
     for file in System.IO.Directory.EnumerateFiles("packages" </> "FSharp.Core" </> "lib" </> "net45") do
         let source, binDest = file, "bin" </> Path.GetFileName file
@@ -381,12 +199,8 @@
 )
 
 
-<<<<<<< HEAD
-Target.Create"SetupLibForTests" (fun _ ->
-=======
-Target.create"SetupLibForTests" (fun _ ->
->>>>>>> 59372f88
-
+Target "SetupLibForTests" (fun _ ->    
+    
     let copyPackageFiles dir =
         let dir = Path.GetFullPath dir
         for file in System.IO.Directory.EnumerateFiles dir do
@@ -402,14 +216,8 @@
     ] |> List.iter copyPackageFiles
 )
 
-
-<<<<<<< HEAD
-Target.Create"NuGet" (fun _ ->
+Target "NuGet" (fun _ ->
     NuGet (fun p ->
-=======
-Target.create"NuGet" (fun _ ->
-    NuGet.NuGet (fun p ->
->>>>>>> 59372f88
         { p with
             Authors = authors
             Project = project
@@ -419,13 +227,8 @@
             ReleaseNotes = String.toLines release.Notes
             Tags = tags
             OutputPath = "bin"
-<<<<<<< HEAD
-            AccessKey = environVarOrDefault "nugetkey" ""
-            Publish = hasEnvironVar "nugetkey"
-=======
-            AccessKey = Environment.environVarOrDefault "nugetkey" ""
-            Publish = Environment.hasEnvironVar "nugetkey"
->>>>>>> 59372f88
+            AccessKey = getBuildParamOrDefault "nugetkey" ""
+            Publish = hasBuildParam "nugetkey"
             Dependencies =
                 [ // We need Razor dependency in the package until we split out Razor into a separate package.
                   "Microsoft.AspNet.Razor", getPackageVersion "packages" "Microsoft.AspNet.Razor" |> RequireRange BreakingPoint.SemVer
@@ -444,13 +247,8 @@
             ReleaseNotes = String.toLines release.Notes
             Tags = tags
             OutputPath = "bin"
-<<<<<<< HEAD
-            AccessKey =  environVarOrDefault "nugetkey" ""
-            Publish = hasEnvironVar "nugetkey"
-=======
-            AccessKey = Environment.environVarOrDefault "nugetkey" ""
-            Publish = Environment.hasEnvironVar "nugetkey"
->>>>>>> 59372f88
+            AccessKey = getBuildParamOrDefault "nugetkey" ""
+            Publish = hasBuildParam "nugetkey"
             Dependencies = [] })
         "nuget/FSharp.Formatting.CommandTool.nuspec"
 )
@@ -462,7 +260,6 @@
 
 let fakePath = "packages" </> "FAKE" </> "tools" </> "FAKE.exe"
 let fakeStartInfo script workingDirectory args fsiargs environmentVars =
-<<<<<<< HEAD
     (fun (info: System.Diagnostics.ProcessStartInfo) ->
         info.FileName <- System.IO.Path.GetFullPath fakePath
         info.Arguments <- sprintf "%s --fsiargs -d:FAKE %s \"%s\"" args fsiargs script
@@ -473,7 +270,7 @@
             setVar k v
         setVar "MSBuild" msBuildExe
         setVar "GIT" Git.CommandHelper.gitPath
-        setVar "FSI" Fake.FSIHelper.fsiPath)
+        setVar "FSI" fsiPath)
 
 let commandToolPath = "bin" </> "fsformatting.exe"
 let commandToolStartInfo workingDirectory environmentVars args =
@@ -487,34 +284,7 @@
             setVar k v
         setVar "MSBuild" msBuildExe
         setVar "GIT" Git.CommandHelper.gitPath
-        setVar "FSI" Fake.FSIHelper.fsiPath)
-=======
-    //(fun (info: System.Diagnostics.ProcessStartInfo) ->
-    (fun (info: ProcStartInfo) ->
-            { info with
-                FileName = System.IO.Path.GetFullPath fakePath
-                Arguments = sprintf "%s --fsiargs -d:FAKE %s \"%s\"" args fsiargs script
-                WorkingDirectory = workingDirectory
-            }
-            |> Process.withFramework
-            |> Process.setEnvironmentVariable "MSBuild" MSBuild.msBuildExe
-            |> Process.setEnvironmentVariable "GIT" Git.CommandHelper.gitPath
-    )
-
-let commandToolPath = "bin" </> "fsformatting.exe"
-let commandToolStartInfo workingDirectory environmentVars args =
-    (fun (info:ProcStartInfo) ->
-        { info with
-            FileName = System.IO.Path.GetFullPath commandToolPath
-            Arguments = args
-            WorkingDirectory = workingDirectory
-        }
-        |> Process.withFramework
-        |> Process.setEnvironmentVariable "MSBuild" MSBuild.msBuildExe
-        |> Process.setEnvironmentVariable "GIT" Git.CommandHelper.gitPath
-    )
-
->>>>>>> 59372f88
+        setVar "FSI" fsiPath)
 
 /// Run the given buildscript with FAKE.exe
 let executeWithOutput configStartInfo =
@@ -547,14 +317,7 @@
   execute
     "Building documentation (CommandTool), this could take some time, please wait..."
     "generating documentation failed"
-<<<<<<< HEAD
-    (fun pinfo -> 
-        commandToolStartInfo "." [] args pinfo.AsStartInfo
-        pinfo)
-=======
-    (commandToolStartInfo __SOURCE_DIRECTORY__ [] args)
-
->>>>>>> 59372f88
+    (commandToolStartInfo "." [] args)
 
 let createArg argName arguments =
     (arguments : string seq)
@@ -597,31 +360,18 @@
 // Documentation
 let buildDocumentationTarget fsiargs target =
     execute
-        (sprintf "Building documentation (%s), this could take some time, please wait..." target)
-        "generating reference documentation failed"
-<<<<<<< HEAD
-        (fun pinfo ->
-            fakeStartInfo "generate.fsx" "docs/tools" "" fsiargs ["target", target] pinfo.AsStartInfo
-            pinfo
-        )
-=======
-        (fakeStartInfo "generate.fsx" "docs/tools" "" fsiargs ["target", target])
->>>>>>> 59372f88
+      (sprintf "Building documentation (%s), this could take some time, please wait..." target)
+      "generating reference documentation failed"
+      (fakeStartInfo "generate.fsx" "docs/tools" "" fsiargs ["target", target])
+
 
 let bootStrapDocumentationFiles () =
     // This is needed to bootstrap ourself (make sure we have the same environment while building as our users) ...
     // If you came here from the nuspec file add your file.
     // If you add files here to make the CI happy add those files to the .nuspec file as well
     // TODO: INSTEAD build the nuspec file before generating the documentation and extract it...
-    Directory.ensure (__SOURCE_DIRECTORY__ </> "packages/FSharp.Formatting/lib/net40")
-<<<<<<< HEAD
+    ensureDirectory (__SOURCE_DIRECTORY__ </> "packages/FSharp.Formatting/lib/net40")
     let buildFiles = [ "CSharpFormat.dll"; "FSharp.CodeFormat.dll"; "FSharp.Literate.dll"
-=======
-    let buildFiles = [
-        "CSharpFormat.dll";
-        "FSharp.CodeFormat.dll"; "FSharp.CodeFormat.dll.config";
-        "FSharp.Literate.dll"; "FSharp.Literate.dll.config";
->>>>>>> 59372f88
                        "FSharp.Markdown.dll"; "FSharp.MetadataFormat.dll"; "RazorEngine.dll";
                        "System.Web.Razor.dll"; "FSharp.Formatting.Common.dll"; "FSharp.Formatting.Razor.dll"
     ]
@@ -640,11 +390,7 @@
             File.Copy(source, dest, true)
         with e -> printfn "Could not copy %s to %s, because %s" source dest e.Message
 
-<<<<<<< HEAD
-Target.Create"DogFoodCommandTool" (fun _ ->
-=======
-Target.create"DogFoodCommandTool" (fun _ ->
->>>>>>> 59372f88
+Target "DogFoodCommandTool" (fun _ ->
     // generate metadata reference
     let dllFiles =
       [ "FSharp.CodeFormat.dll"; "FSharp.Formatting.Common.dll"
@@ -675,19 +421,11 @@
             "docs/content" "temp/literate_docs" layoutRoots parameters
     buildDocumentationCommandTool literateArgs)
 
-<<<<<<< HEAD
-Target.Create"GenerateDocs" (fun _ ->
+Target "GenerateDocs" (fun _ ->
     bootStrapDocumentationFiles ()
     buildDocumentationTarget "--define:RELEASE --define:REFERENCE --define:HELP" "Default")
 
-Target.Create"WatchDocs" (fun _ ->
-=======
-Target.create"GenerateDocs" (fun _ ->
-    bootStrapDocumentationFiles ()
-    buildDocumentationTarget "--define:RELEASE --define:REFERENCE --define:HELP" "Default")
-
-Target.create"WatchDocs" (fun _ ->
->>>>>>> 59372f88
+Target "WatchDocs" (fun _ ->
     bootStrapDocumentationFiles ()
     buildDocumentationTarget "--define:WATCH" "Default")
 
@@ -696,64 +434,40 @@
 
 let gitHome = "git@github.com:fsprojects"
 
-<<<<<<< HEAD
-Target.Create"ReleaseDocs" (fun _ ->
-=======
-Target.create"ReleaseDocs" (fun _ ->
->>>>>>> 59372f88
-    Git.Repository.clone "" (gitHome + "/FSharp.Formatting.git") "temp/gh-pages"
-    Git.Branches.checkoutBranch "temp/gh-pages" "gh-pages"
-    Shell.CopyRecursive "docs/output" "temp/gh-pages" true |> printfn "%A"
-    Git.CommandHelper.runSimpleGitCommand "temp/gh-pages" "add ." |> printfn "%s"
+Target "ReleaseDocs" (fun _ ->
+    Repository.clone "" (gitHome + "/FSharp.Formatting.git") "temp/gh-pages"
+    Branches.checkoutBranch "temp/gh-pages" "gh-pages"
+    CopyRecursive "docs/output" "temp/gh-pages" true |> printfn "%A"
+    CommandHelper.runSimpleGitCommand "temp/gh-pages" "add ." |> printfn "%s"
     let cmd = sprintf """commit -a -m "Update generated documentation for version %s""" release.NugetVersion
     Git.CommandHelper.runSimpleGitCommand "temp/gh-pages" cmd |> printfn "%s"
     Git.Branches.push "temp/gh-pages"
 )
 
-<<<<<<< HEAD
-Target.Create"ReleaseBinaries" (fun _ ->
-=======
-Target.create"ReleaseBinaries" (fun _ ->
->>>>>>> 59372f88
-    Git.Repository.clone "" (gitHome + "/FSharp.Formatting.git") "temp/release"
-    Git.Branches.checkoutBranch "temp/release" "release"
-    Shell.CopyRecursive "bin" "temp/release" true |> printfn "%A"
+Target "ReleaseBinaries" (fun _ ->
+    Repository.clone "" (gitHome + "/FSharp.Formatting.git") "temp/release"
+    Branches.checkoutBranch "temp/release" "release"
+    CopyRecursive "bin" "temp/release" true |> printfn "%A"
     let cmd = sprintf """commit -a -m "Update binaries for version %s""" release.NugetVersion
     Git.CommandHelper.runSimpleGitCommand "temp/release" cmd |> printfn "%s"
     Git.Branches.push "temp/release"
 )
 
-<<<<<<< HEAD
-Target.Create"CreateTag" (fun _ ->
-=======
-Target.create"CreateTag" (fun _ ->
->>>>>>> 59372f88
-    Git.Branches.tag "" release.NugetVersion
-    Git.Branches.pushTag "" "origin" release.NugetVersion
-)
-
-<<<<<<< HEAD
-Target.Create"Release" Target.DoNothing
-=======
-Target.create"Release" Target.DoNothing
->>>>>>> 59372f88
+Target "CreateTag" (fun _ ->
+    Branches.tag "" release.NugetVersion
+    Branches.pushTag "" "origin" release.NugetVersion
+)
+
+Target "Release" DoNothing
 
 // --------------------------------------------------------------------------------------
 // Run all targets by default. Invoke 'build <Target>' to override
 
-<<<<<<< HEAD
-Target.Create"All" Target.DoNothing
+Target "All" DoNothing
 
 #r "System.IO.Compression.FileSystem"
-Target.Create"DownloadPython" (fun _ ->
+Target "DownloadPython" (fun _ ->
   if not isUnix then
-=======
-Target.create"All" Target.DoNothing
-
-#r "System.IO.Compression.FileSystem"
-Target.create"DownloadPython" (fun _ ->
-  if not Environment.isUnix then
->>>>>>> 59372f88
     let w = new System.Net.WebClient()
     let zipFile = "temp"</>"cpython.zip"
     if File.Exists zipFile then File.Delete zipFile
@@ -766,11 +480,7 @@
     System.IO.Compression.ZipFile.ExtractToDirectory(cpython</>"python35.zip", cpythonStdLib)
 )
 
-<<<<<<< HEAD
-Target.Create"CreateTestJson" (fun _ ->
-=======
-Target.create"CreateTestJson" (fun _ ->
->>>>>>> 59372f88
+Target "CreateTestJson" (fun _ ->
     let targetPath = "temp/CommonMark"
     Shell.CleanDir targetPath
     Git.Repository.clone targetPath "https://github.com/jgm/CommonMark.git" "."
@@ -789,27 +499,16 @@
         "Creating test json file, this could take some time, please wait..."
         "generating documentation failed"
         (fun info ->
-            { info with 
-                FileName = pythonExe
-                Arguments = "test/spec_tests.py --dump-tests"
-                WorkingDirectory = targetPath
-            }.WithEnvironmentVariables [
-<<<<<<< HEAD
-               "MSBuild", msBuildExe
-               "GIT", Git.CommandHelper.gitPath
-               "FSI", Fake.FSIHelper.fsiPath
-            ] |> fun info -> 
-                if not isUnix then
-=======
-               "MSBuild", MSBuild.msBuildExe
-               "GIT", Git.CommandHelper.gitPath
-            ] |> fun info -> 
-                if not Environment.isUnix then
->>>>>>> 59372f88
-                    info.WithEnvironmentVariable ("PYTHONPATH", stdLib)
-                else info
-        )
-    )
+            info.FileName <- pythonExe
+            info.Arguments <- "test/spec_tests.py --dump-tests"
+            info.WorkingDirectory <- targetPath
+            let setVar k v =
+                info.EnvironmentVariables.[k] <- v
+            if not isUnix then
+              setVar "PYTHONPATH" stdLib
+            setVar "MSBuild" msBuildExe
+            setVar "GIT" Git.CommandHelper.gitPath
+            setVar "FSI" fsiPath))
     File.Copy(resultFile, "tests"</>"commonmark_spec.json")
 )
 
@@ -830,10 +529,6 @@
 "BuildTests"
   ==> "DotnetTests"
 
-
-"BuildTests"
-  ==> "DotnetTests"
-
 "BuildTests"
   ==> "RunTests"
   ==> "All"
@@ -857,10 +552,4 @@
 
 "DownloadPython" ==> "CreateTestJson"
 
-<<<<<<< HEAD
-//Target.RunOrDefault "All"
-Target.RunOrDefault "Build"
-=======
-Target.runOrDefault "All"
-//Target.runOrDefault "Build"
->>>>>>> 59372f88
+RunTargetOrDefault "All"