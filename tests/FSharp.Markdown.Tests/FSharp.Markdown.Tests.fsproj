﻿<Project Sdk="Microsoft.NET.Sdk">
  <PropertyGroup>
    <TargetFramework>net461</TargetFramework>
    <OutputType>Library</OutputType>
    <SolutionDir>..\..\</SolutionDir>
    <OutputPath>$(SolutionDir)\tests\bin</OutputPath>
    <DocumentationFile>$(SolutionDir)\tests\bin\$(AssemblyFile).xml</DocumentationFile>
    <AppendTargetFrameworkToOutputPath>false</AppendTargetFrameworkToOutputPath>
  </PropertyGroup>
  
  <ItemGroup>
    <None Include="app.config" />
    <None Include="paket.references" />
    <Compile Include="TestFiles.fs" />
    <Compile Include="Markdown.fs" />
    <Compile Include="Externals.fs" />
    <Compile Include="CommonMarkSpecTest.fs" />
  </ItemGroup>
  
  <ItemGroup>
    <Reference Include="mscorlib" />
    <Reference Include="System" />
    <Reference Include="System.Core" />
    <Reference Include="System.Numerics" />
  </ItemGroup>

  <ItemGroup>
    <ProjectReference Include="..\..\src\FSharp.Formatting.Common\FSharp.Formatting.Common.fsproj" />
    <ProjectReference Include="..\..\src\FSharp.Markdown\FSharp.Markdown.fsproj" />
  </ItemGroup>
<<<<<<< HEAD
  <Import Project="..\..\.paket\Paket.Restore.targets" />
=======
  <Choose>
    <When Condition="$(TargetFrameworkIdentifier) == '.NETFramework' And ($(TargetFrameworkVersion) == 'v4.5' Or $(TargetFrameworkVersion) == 'v4.5.1' Or $(TargetFrameworkVersion) == 'v4.5.2' Or $(TargetFrameworkVersion) == 'v4.5.3' Or $(TargetFrameworkVersion) == 'v4.6' Or $(TargetFrameworkVersion) == 'v4.6.1' Or $(TargetFrameworkVersion) == 'v4.6.2' Or $(TargetFrameworkVersion) == 'v4.6.3' Or $(TargetFrameworkVersion) == 'v4.7')">
      <ItemGroup>
        <Reference Include="FSharp.Core">
          <HintPath>..\..\packages\FSharp.Core\lib\net45\FSharp.Core.dll</HintPath>
          <Private>True</Private>
          <Paket>True</Paket>
        </Reference>
      </ItemGroup>
    </When>
    <When Condition="($(TargetFrameworkIdentifier) == '.NETStandard' And ($(TargetFrameworkVersion) == 'v1.6' Or $(TargetFrameworkVersion) == 'v2.0')) Or ($(TargetFrameworkIdentifier) == '.NETCoreApp' And ($(TargetFrameworkVersion) == 'v1.0' Or $(TargetFrameworkVersion) == 'v1.1' Or $(TargetFrameworkVersion) == 'v2.0')) Or ($(TargetFrameworkIdentifier) == 'MonoAndroid' And ($(TargetFrameworkVersion) == 'v7.0' Or $(TargetFrameworkVersion) == 'v7.1')) Or ($(TargetFrameworkIdentifier) == 'MonoTouch') Or ($(TargetFrameworkIdentifier) == 'Xamarin.iOS') Or ($(TargetFrameworkIdentifier) == 'Xamarin.Mac')">
      <ItemGroup>
        <Reference Include="FSharp.Core">
          <HintPath>..\..\packages\FSharp.Core\lib\netstandard1.6\FSharp.Core.dll</HintPath>
          <Private>True</Private>
          <Paket>True</Paket>
        </Reference>
      </ItemGroup>
    </When>
  </Choose>
  <Choose>
    <When Condition="$(TargetFrameworkIdentifier) == '.NETFramework' And ($(TargetFrameworkVersion) == 'v4.0' Or $(TargetFrameworkVersion) == 'v4.0.3' Or $(TargetFrameworkVersion) == 'v4.5' Or $(TargetFrameworkVersion) == 'v4.5.1' Or $(TargetFrameworkVersion) == 'v4.5.2' Or $(TargetFrameworkVersion) == 'v4.5.3' Or $(TargetFrameworkVersion) == 'v4.6' Or $(TargetFrameworkVersion) == 'v4.6.1' Or $(TargetFrameworkVersion) == 'v4.6.2' Or $(TargetFrameworkVersion) == 'v4.6.3' Or $(TargetFrameworkVersion) == 'v4.7')">
      <ItemGroup>
        <Reference Include="System.Xml.Linq">
          <Paket>True</Paket>
        </Reference>
        <Reference Include="FSharp.Data">
          <HintPath>..\..\packages\FSharp.Data\lib\net40\FSharp.Data.dll</HintPath>
          <Private>True</Private>
          <Paket>True</Paket>
        </Reference>
      </ItemGroup>
    </When>
    <When Condition="($(TargetFrameworkIdentifier) == '.NETCore') Or ($(TargetFrameworkIdentifier) == '.NETStandard' And ($(TargetFrameworkVersion) == 'v1.1' Or $(TargetFrameworkVersion) == 'v1.2' Or $(TargetFrameworkVersion) == 'v1.3' Or $(TargetFrameworkVersion) == 'v1.4' Or $(TargetFrameworkVersion) == 'v1.5' Or $(TargetFrameworkVersion) == 'v1.6' Or $(TargetFrameworkVersion) == 'v2.0')) Or ($(TargetFrameworkIdentifier) == '.NETCoreApp' And ($(TargetFrameworkVersion) == 'v1.0' Or $(TargetFrameworkVersion) == 'v1.1' Or $(TargetFrameworkVersion) == 'v2.0')) Or ($(TargetFrameworkIdentifier) == 'MonoAndroid' And ($(TargetFrameworkVersion) == 'v1.0' Or $(TargetFrameworkVersion) == 'v2.2' Or $(TargetFrameworkVersion) == 'v2.3' Or $(TargetFrameworkVersion) == 'v4.0.3' Or $(TargetFrameworkVersion) == 'v4.1' Or $(TargetFrameworkVersion) == 'v4.2' Or $(TargetFrameworkVersion) == 'v4.3' Or $(TargetFrameworkVersion) == 'v4.4' Or $(TargetFrameworkVersion) == 'v4.4W' Or $(TargetFrameworkVersion) == 'v5.0' Or $(TargetFrameworkVersion) == 'v5.1' Or $(TargetFrameworkVersion) == 'v6.0' Or $(TargetFrameworkVersion) == 'v7.0' Or $(TargetFrameworkVersion) == 'v7.1')) Or ($(TargetFrameworkIdentifier) == 'MonoTouch') Or ($(TargetFrameworkIdentifier) == 'Xamarin.iOS') Or ($(TargetFrameworkIdentifier) == 'Xamarin.Mac') Or ($(TargetFrameworkProfile) == 'Profile7') Or ($(TargetFrameworkProfile) == 'Profile44')">
      <ItemGroup>
        <Reference Include="FSharp.Data">
          <HintPath>..\..\packages\FSharp.Data\lib\portable-net45+netcore45\FSharp.Data.dll</HintPath>
          <Private>True</Private>
          <Paket>True</Paket>
        </Reference>
      </ItemGroup>
    </When>
    <When Condition="($(TargetFrameworkIdentifier) == 'WindowsPhoneApp') Or ($(TargetFrameworkIdentifier) == '.NETCore' And $(TargetFrameworkVersion) == 'v5.0') Or ($(TargetFrameworkIdentifier) == '.NETStandard' And $(TargetFrameworkVersion) == 'v1.0') Or ($(TargetFrameworkIdentifier) == 'WindowsPhone' And ($(TargetFrameworkVersion) == 'v8.0' Or $(TargetFrameworkVersion) == 'v8.1')) Or ($(TargetFrameworkProfile) == 'Profile31') Or ($(TargetFrameworkProfile) == 'Profile32') Or ($(TargetFrameworkProfile) == 'Profile49') Or ($(TargetFrameworkProfile) == 'Profile78') Or ($(TargetFrameworkProfile) == 'Profile84') Or ($(TargetFrameworkProfile) == 'Profile111') Or ($(TargetFrameworkProfile) == 'Profile151') Or ($(TargetFrameworkProfile) == 'Profile157') Or ($(TargetFrameworkProfile) == 'Profile259')">
      <ItemGroup>
        <Reference Include="FSharp.Data">
          <HintPath>..\..\packages\FSharp.Data\lib\portable-net45+netcore45+wpa81+wp8\FSharp.Data.dll</HintPath>
          <Private>True</Private>
          <Paket>True</Paket>
        </Reference>
      </ItemGroup>
    </When>
    <When Condition="($(TargetFrameworkIdentifier) == 'Silverlight' And $(TargetFrameworkVersion) == 'v5.0') Or ($(TargetFrameworkProfile) == 'Profile24') Or ($(TargetFrameworkProfile) == 'Profile47')">
      <ItemGroup>
        <Reference Include="FSharp.Data">
          <HintPath>..\..\packages\FSharp.Data\lib\portable-net45+sl50+netcore45\FSharp.Data.dll</HintPath>
          <Private>True</Private>
          <Paket>True</Paket>
        </Reference>
      </ItemGroup>
    </When>
  </Choose>
  <Choose>
    <When Condition="$(TargetFrameworkIdentifier) == '.NETStandard' And ($(TargetFrameworkVersion) == 'v1.0' Or $(TargetFrameworkVersion) == 'v1.1' Or $(TargetFrameworkVersion) == 'v1.2')">
      <ItemGroup>
        <Reference Include="System.Collections">
          <HintPath>..\..\packages\System.Collections\ref\netstandard1.0\System.Collections.dll</HintPath>
          <Private>False</Private>
          <Paket>True</Paket>
        </Reference>
        <Reference Include="System.Collections">
          <HintPath>..\..\packages\System.Collections\ref\netstandard1.0\System.Collections.xml</HintPath>
          <Private>False</Private>
          <Paket>True</Paket>
        </Reference>
      </ItemGroup>
    </When>
    <When Condition="($(TargetFrameworkIdentifier) == '.NETStandard' And ($(TargetFrameworkVersion) == 'v1.3' Or $(TargetFrameworkVersion) == 'v1.4' Or $(TargetFrameworkVersion) == 'v1.5' Or $(TargetFrameworkVersion) == 'v1.6' Or $(TargetFrameworkVersion) == 'v2.0')) Or ($(TargetFrameworkIdentifier) == '.NETCoreApp' And ($(TargetFrameworkVersion) == 'v1.0' Or $(TargetFrameworkVersion) == 'v1.1' Or $(TargetFrameworkVersion) == 'v2.0'))">
      <ItemGroup>
        <Reference Include="System.Collections">
          <HintPath>..\..\packages\System.Collections\ref\netstandard1.3\System.Collections.dll</HintPath>
          <Private>False</Private>
          <Paket>True</Paket>
        </Reference>
        <Reference Include="System.Collections">
          <HintPath>..\..\packages\System.Collections\ref\netstandard1.3\System.Collections.xml</HintPath>
          <Private>False</Private>
          <Paket>True</Paket>
        </Reference>
      </ItemGroup>
    </When>
  </Choose>
  <Choose>
    <When Condition="($(TargetFrameworkIdentifier) == '.NETStandard' And ($(TargetFrameworkVersion) == 'v1.6' Or $(TargetFrameworkVersion) == 'v2.0')) Or ($(TargetFrameworkIdentifier) == '.NETCoreApp' And ($(TargetFrameworkVersion) == 'v1.0' Or $(TargetFrameworkVersion) == 'v1.1' Or $(TargetFrameworkVersion) == 'v2.0')) Or ($(TargetFrameworkIdentifier) == 'MonoAndroid' And ($(TargetFrameworkVersion) == 'v7.0' Or $(TargetFrameworkVersion) == 'v7.1'))">
      <ItemGroup>
        <Reference Include="System.Collections.Concurrent">
          <HintPath>..\..\packages\System.Collections.Concurrent\lib\netstandard1.3\System.Collections.Concurrent.dll</HintPath>
          <Private>True</Private>
          <Paket>True</Paket>
        </Reference>
      </ItemGroup>
    </When>
    <When Condition="($(TargetFrameworkIdentifier) == '.NETStandard' And ($(TargetFrameworkVersion) == 'v1.6' Or $(TargetFrameworkVersion) == 'v2.0')) Or ($(TargetFrameworkIdentifier) == '.NETCoreApp' And ($(TargetFrameworkVersion) == 'v1.0' Or $(TargetFrameworkVersion) == 'v1.1' Or $(TargetFrameworkVersion) == 'v2.0'))">
      <ItemGroup>
        <Reference Include="System.Collections.Concurrent">
          <HintPath>..\..\packages\System.Collections.Concurrent\ref\netstandard1.3\System.Collections.Concurrent.dll</HintPath>
          <Private>False</Private>
          <Paket>True</Paket>
        </Reference>
        <Reference Include="System.Collections.Concurrent">
          <HintPath>..\..\packages\System.Collections.Concurrent\ref\netstandard1.3\System.Collections.Concurrent.xml</HintPath>
          <Private>False</Private>
          <Paket>True</Paket>
        </Reference>
      </ItemGroup>
    </When>
  </Choose>
  <Choose>
    <When Condition="($(TargetFrameworkIdentifier) == '.NETStandard' And ($(TargetFrameworkVersion) == 'v1.6' Or $(TargetFrameworkVersion) == 'v2.0')) Or ($(TargetFrameworkIdentifier) == '.NETCoreApp' And ($(TargetFrameworkVersion) == 'v1.0' Or $(TargetFrameworkVersion) == 'v1.1' Or $(TargetFrameworkVersion) == 'v2.0'))">
      <ItemGroup>
        <Reference Include="System.Console">
          <HintPath>..\..\packages\System.Console\ref\netstandard1.3\System.Console.dll</HintPath>
          <Private>False</Private>
          <Paket>True</Paket>
        </Reference>
        <Reference Include="System.Console">
          <HintPath>..\..\packages\System.Console\ref\netstandard1.3\System.Console.xml</HintPath>
          <Private>False</Private>
          <Paket>True</Paket>
        </Reference>
      </ItemGroup>
    </When>
  </Choose>
  <Choose>
    <When Condition="$(TargetFrameworkIdentifier) == '.NETStandard' And ($(TargetFrameworkVersion) == 'v1.0' Or $(TargetFrameworkVersion) == 'v1.1' Or $(TargetFrameworkVersion) == 'v1.2')">
      <ItemGroup>
        <Reference Include="System.Diagnostics.Debug">
          <HintPath>..\..\packages\System.Diagnostics.Debug\ref\netstandard1.0\System.Diagnostics.Debug.dll</HintPath>
          <Private>False</Private>
          <Paket>True</Paket>
        </Reference>
        <Reference Include="System.Diagnostics.Debug">
          <HintPath>..\..\packages\System.Diagnostics.Debug\ref\netstandard1.0\System.Diagnostics.Debug.xml</HintPath>
          <Private>False</Private>
          <Paket>True</Paket>
        </Reference>
      </ItemGroup>
    </When>
    <When Condition="($(TargetFrameworkIdentifier) == '.NETStandard' And ($(TargetFrameworkVersion) == 'v1.3' Or $(TargetFrameworkVersion) == 'v1.4' Or $(TargetFrameworkVersion) == 'v1.5' Or $(TargetFrameworkVersion) == 'v1.6' Or $(TargetFrameworkVersion) == 'v2.0')) Or ($(TargetFrameworkIdentifier) == '.NETCoreApp' And ($(TargetFrameworkVersion) == 'v1.0' Or $(TargetFrameworkVersion) == 'v1.1' Or $(TargetFrameworkVersion) == 'v2.0'))">
      <ItemGroup>
        <Reference Include="System.Diagnostics.Debug">
          <HintPath>..\..\packages\System.Diagnostics.Debug\ref\netstandard1.3\System.Diagnostics.Debug.dll</HintPath>
          <Private>False</Private>
          <Paket>True</Paket>
        </Reference>
        <Reference Include="System.Diagnostics.Debug">
          <HintPath>..\..\packages\System.Diagnostics.Debug\ref\netstandard1.3\System.Diagnostics.Debug.xml</HintPath>
          <Private>False</Private>
          <Paket>True</Paket>
        </Reference>
      </ItemGroup>
    </When>
  </Choose>
  <Choose>
    <When Condition="($(TargetFrameworkIdentifier) == '.NETStandard' And ($(TargetFrameworkVersion) == 'v1.6' Or $(TargetFrameworkVersion) == 'v2.0')) Or ($(TargetFrameworkIdentifier) == '.NETCoreApp' And ($(TargetFrameworkVersion) == 'v1.0' Or $(TargetFrameworkVersion) == 'v1.1' Or $(TargetFrameworkVersion) == 'v2.0')) Or ($(TargetFrameworkIdentifier) == 'MonoAndroid' And ($(TargetFrameworkVersion) == 'v7.0' Or $(TargetFrameworkVersion) == 'v7.1'))">
      <ItemGroup>
        <Reference Include="System.Diagnostics.DiagnosticSource">
          <HintPath>..\..\packages\System.Diagnostics.DiagnosticSource\lib\netstandard1.3\System.Diagnostics.DiagnosticSource.dll</HintPath>
          <Private>True</Private>
          <Paket>True</Paket>
        </Reference>
      </ItemGroup>
    </When>
  </Choose>
  <Choose>
    <When Condition="($(TargetFrameworkIdentifier) == '.NETStandard' And ($(TargetFrameworkVersion) == 'v1.6' Or $(TargetFrameworkVersion) == 'v2.0')) Or ($(TargetFrameworkIdentifier) == '.NETCoreApp' And ($(TargetFrameworkVersion) == 'v1.0' Or $(TargetFrameworkVersion) == 'v1.1' Or $(TargetFrameworkVersion) == 'v2.0'))">
      <ItemGroup>
        <Reference Include="System.Diagnostics.Tools">
          <HintPath>..\..\packages\System.Diagnostics.Tools\ref\netstandard1.0\System.Diagnostics.Tools.dll</HintPath>
          <Private>False</Private>
          <Paket>True</Paket>
        </Reference>
        <Reference Include="System.Diagnostics.Tools">
          <HintPath>..\..\packages\System.Diagnostics.Tools\ref\netstandard1.0\System.Diagnostics.Tools.xml</HintPath>
          <Private>False</Private>
          <Paket>True</Paket>
        </Reference>
      </ItemGroup>
    </When>
  </Choose>
  <Choose>
    <When Condition="$(TargetFrameworkIdentifier) == '.NETStandard' And ($(TargetFrameworkVersion) == 'v1.3' Or $(TargetFrameworkVersion) == 'v1.4')">
      <ItemGroup>
        <Reference Include="System.Diagnostics.Tracing">
          <HintPath>..\..\packages\System.Diagnostics.Tracing\ref\netstandard1.3\System.Diagnostics.Tracing.dll</HintPath>
          <Private>False</Private>
          <Paket>True</Paket>
        </Reference>
        <Reference Include="System.Diagnostics.Tracing">
          <HintPath>..\..\packages\System.Diagnostics.Tracing\ref\netstandard1.3\System.Diagnostics.Tracing.xml</HintPath>
          <Private>False</Private>
          <Paket>True</Paket>
        </Reference>
      </ItemGroup>
    </When>
    <When Condition="($(TargetFrameworkIdentifier) == '.NETStandard' And ($(TargetFrameworkVersion) == 'v1.5' Or $(TargetFrameworkVersion) == 'v1.6' Or $(TargetFrameworkVersion) == 'v2.0')) Or ($(TargetFrameworkIdentifier) == '.NETCoreApp' And ($(TargetFrameworkVersion) == 'v1.0' Or $(TargetFrameworkVersion) == 'v1.1' Or $(TargetFrameworkVersion) == 'v2.0'))">
      <ItemGroup>
        <Reference Include="System.Diagnostics.Tracing">
          <HintPath>..\..\packages\System.Diagnostics.Tracing\ref\netstandard1.5\System.Diagnostics.Tracing.dll</HintPath>
          <Private>False</Private>
          <Paket>True</Paket>
        </Reference>
        <Reference Include="System.Diagnostics.Tracing">
          <HintPath>..\..\packages\System.Diagnostics.Tracing\ref\netstandard1.5\System.Diagnostics.Tracing.xml</HintPath>
          <Private>False</Private>
          <Paket>True</Paket>
        </Reference>
      </ItemGroup>
    </When>
  </Choose>
  <Choose>
    <When Condition="$(TargetFrameworkIdentifier) == '.NETStandard' And ($(TargetFrameworkVersion) == 'v1.0' Or $(TargetFrameworkVersion) == 'v1.1' Or $(TargetFrameworkVersion) == 'v1.2')">
      <ItemGroup>
        <Reference Include="System.Globalization">
          <HintPath>..\..\packages\System.Globalization\ref\netstandard1.0\System.Globalization.dll</HintPath>
          <Private>False</Private>
          <Paket>True</Paket>
        </Reference>
        <Reference Include="System.Globalization">
          <HintPath>..\..\packages\System.Globalization\ref\netstandard1.0\System.Globalization.xml</HintPath>
          <Private>False</Private>
          <Paket>True</Paket>
        </Reference>
      </ItemGroup>
    </When>
    <When Condition="($(TargetFrameworkIdentifier) == '.NETStandard' And ($(TargetFrameworkVersion) == 'v1.3' Or $(TargetFrameworkVersion) == 'v1.4' Or $(TargetFrameworkVersion) == 'v1.5' Or $(TargetFrameworkVersion) == 'v1.6' Or $(TargetFrameworkVersion) == 'v2.0')) Or ($(TargetFrameworkIdentifier) == '.NETCoreApp' And ($(TargetFrameworkVersion) == 'v1.0' Or $(TargetFrameworkVersion) == 'v1.1' Or $(TargetFrameworkVersion) == 'v2.0'))">
      <ItemGroup>
        <Reference Include="System.Globalization">
          <HintPath>..\..\packages\System.Globalization\ref\netstandard1.3\System.Globalization.dll</HintPath>
          <Private>False</Private>
          <Paket>True</Paket>
        </Reference>
        <Reference Include="System.Globalization">
          <HintPath>..\..\packages\System.Globalization\ref\netstandard1.3\System.Globalization.xml</HintPath>
          <Private>False</Private>
          <Paket>True</Paket>
        </Reference>
      </ItemGroup>
    </When>
  </Choose>
  <Choose>
    <When Condition="($(TargetFrameworkIdentifier) == '.NETStandard' And ($(TargetFrameworkVersion) == 'v1.6' Or $(TargetFrameworkVersion) == 'v2.0')) Or ($(TargetFrameworkIdentifier) == '.NETCoreApp' And ($(TargetFrameworkVersion) == 'v1.0' Or $(TargetFrameworkVersion) == 'v1.1' Or $(TargetFrameworkVersion) == 'v2.0'))">
      <ItemGroup>
        <Reference Include="System.Globalization.Calendars">
          <HintPath>..\..\packages\System.Globalization.Calendars\ref\netstandard1.3\System.Globalization.Calendars.dll</HintPath>
          <Private>False</Private>
          <Paket>True</Paket>
        </Reference>
        <Reference Include="System.Globalization.Calendars">
          <HintPath>..\..\packages\System.Globalization.Calendars\ref\netstandard1.3\System.Globalization.Calendars.xml</HintPath>
          <Private>False</Private>
          <Paket>True</Paket>
        </Reference>
      </ItemGroup>
    </When>
  </Choose>
  <Choose>
    <When Condition="($(TargetFrameworkIdentifier) == '.NETStandard' And ($(TargetFrameworkVersion) == 'v1.6' Or $(TargetFrameworkVersion) == 'v2.0')) Or ($(TargetFrameworkIdentifier) == '.NETCoreApp' And ($(TargetFrameworkVersion) == 'v1.0' Or $(TargetFrameworkVersion) == 'v1.1' Or $(TargetFrameworkVersion) == 'v2.0'))">
      <ItemGroup>
        <Reference Include="System.Globalization.Extensions">
          <HintPath>..\..\packages\System.Globalization.Extensions\ref\netstandard1.3\System.Globalization.Extensions.dll</HintPath>
          <Private>False</Private>
          <Paket>True</Paket>
        </Reference>
        <Reference Include="System.Globalization.Extensions">
          <HintPath>..\..\packages\System.Globalization.Extensions\ref\netstandard1.3\System.Globalization.Extensions.xml</HintPath>
          <Private>False</Private>
          <Paket>True</Paket>
        </Reference>
      </ItemGroup>
    </When>
  </Choose>
  <Choose>
    <When Condition="$(TargetFrameworkIdentifier) == '.NETStandard' And ($(TargetFrameworkVersion) == 'v1.0' Or $(TargetFrameworkVersion) == 'v1.1' Or $(TargetFrameworkVersion) == 'v1.2')">
      <ItemGroup>
        <Reference Include="System.IO">
          <HintPath>..\..\packages\System.IO\ref\netstandard1.0\System.IO.dll</HintPath>
          <Private>False</Private>
          <Paket>True</Paket>
        </Reference>
        <Reference Include="System.IO">
          <HintPath>..\..\packages\System.IO\ref\netstandard1.0\System.IO.xml</HintPath>
          <Private>False</Private>
          <Paket>True</Paket>
        </Reference>
      </ItemGroup>
    </When>
    <When Condition="$(TargetFrameworkIdentifier) == '.NETStandard' And ($(TargetFrameworkVersion) == 'v1.3' Or $(TargetFrameworkVersion) == 'v1.4')">
      <ItemGroup>
        <Reference Include="System.IO">
          <HintPath>..\..\packages\System.IO\ref\netstandard1.3\System.IO.dll</HintPath>
          <Private>False</Private>
          <Paket>True</Paket>
        </Reference>
        <Reference Include="System.IO">
          <HintPath>..\..\packages\System.IO\ref\netstandard1.3\System.IO.xml</HintPath>
          <Private>False</Private>
          <Paket>True</Paket>
        </Reference>
      </ItemGroup>
    </When>
    <When Condition="($(TargetFrameworkIdentifier) == '.NETStandard' And ($(TargetFrameworkVersion) == 'v1.5' Or $(TargetFrameworkVersion) == 'v1.6' Or $(TargetFrameworkVersion) == 'v2.0')) Or ($(TargetFrameworkIdentifier) == '.NETCoreApp' And ($(TargetFrameworkVersion) == 'v1.0' Or $(TargetFrameworkVersion) == 'v1.1' Or $(TargetFrameworkVersion) == 'v2.0'))">
      <ItemGroup>
        <Reference Include="System.IO">
          <HintPath>..\..\packages\System.IO\ref\netstandard1.5\System.IO.dll</HintPath>
          <Private>False</Private>
          <Paket>True</Paket>
        </Reference>
        <Reference Include="System.IO">
          <HintPath>..\..\packages\System.IO\ref\netstandard1.5\System.IO.xml</HintPath>
          <Private>False</Private>
          <Paket>True</Paket>
        </Reference>
      </ItemGroup>
    </When>
  </Choose>
  <Choose>
    <When Condition="($(TargetFrameworkIdentifier) == '.NETStandard' And ($(TargetFrameworkVersion) == 'v1.6' Or $(TargetFrameworkVersion) == 'v2.0')) Or ($(TargetFrameworkIdentifier) == '.NETCoreApp' And ($(TargetFrameworkVersion) == 'v1.0' Or $(TargetFrameworkVersion) == 'v1.1' Or $(TargetFrameworkVersion) == 'v2.0'))">
      <ItemGroup>
        <Reference Include="System.IO.FileSystem">
          <HintPath>..\..\packages\System.IO.FileSystem\ref\netstandard1.3\System.IO.FileSystem.dll</HintPath>
          <Private>False</Private>
          <Paket>True</Paket>
        </Reference>
        <Reference Include="System.IO.FileSystem">
          <HintPath>..\..\packages\System.IO.FileSystem\ref\netstandard1.3\System.IO.FileSystem.xml</HintPath>
          <Private>False</Private>
          <Paket>True</Paket>
        </Reference>
      </ItemGroup>
    </When>
  </Choose>
  <Choose>
    <When Condition="($(TargetFrameworkIdentifier) == '.NETStandard' And ($(TargetFrameworkVersion) == 'v1.6' Or $(TargetFrameworkVersion) == 'v2.0')) Or ($(TargetFrameworkIdentifier) == '.NETCoreApp' And ($(TargetFrameworkVersion) == 'v1.0' Or $(TargetFrameworkVersion) == 'v1.1' Or $(TargetFrameworkVersion) == 'v2.0')) Or ($(TargetFrameworkIdentifier) == 'MonoAndroid' And ($(TargetFrameworkVersion) == 'v7.0' Or $(TargetFrameworkVersion) == 'v7.1'))">
      <ItemGroup>
        <Reference Include="System.IO.FileSystem.Primitives">
          <HintPath>..\..\packages\System.IO.FileSystem.Primitives\lib\netstandard1.3\System.IO.FileSystem.Primitives.dll</HintPath>
          <Private>True</Private>
          <Paket>True</Paket>
        </Reference>
      </ItemGroup>
    </When>
    <When Condition="($(TargetFrameworkIdentifier) == '.NETStandard' And ($(TargetFrameworkVersion) == 'v1.6' Or $(TargetFrameworkVersion) == 'v2.0')) Or ($(TargetFrameworkIdentifier) == '.NETCoreApp' And ($(TargetFrameworkVersion) == 'v1.0' Or $(TargetFrameworkVersion) == 'v1.1' Or $(TargetFrameworkVersion) == 'v2.0'))">
      <ItemGroup>
        <Reference Include="System.IO.FileSystem.Primitives">
          <HintPath>..\..\packages\System.IO.FileSystem.Primitives\ref\netstandard1.3\System.IO.FileSystem.Primitives.dll</HintPath>
          <Private>False</Private>
          <Paket>True</Paket>
        </Reference>
        <Reference Include="System.IO.FileSystem.Primitives">
          <HintPath>..\..\packages\System.IO.FileSystem.Primitives\ref\netstandard1.3\System.IO.FileSystem.Primitives.xml</HintPath>
          <Private>False</Private>
          <Paket>True</Paket>
        </Reference>
      </ItemGroup>
    </When>
  </Choose>
  <Choose>
    <When Condition="$(TargetFrameworkIdentifier) == '.NETStandard' And ($(TargetFrameworkVersion) == 'v1.0' Or $(TargetFrameworkVersion) == 'v1.1' Or $(TargetFrameworkVersion) == 'v1.2' Or $(TargetFrameworkVersion) == 'v1.3' Or $(TargetFrameworkVersion) == 'v1.4' Or $(TargetFrameworkVersion) == 'v1.5')">
      <ItemGroup>
        <Reference Include="System.Linq">
          <HintPath>..\..\packages\System.Linq\ref\netstandard1.0\System.Linq.dll</HintPath>
          <Private>False</Private>
          <Paket>True</Paket>
        </Reference>
        <Reference Include="System.Linq">
          <HintPath>..\..\packages\System.Linq\ref\netstandard1.0\System.Linq.xml</HintPath>
          <Private>False</Private>
          <Paket>True</Paket>
        </Reference>
      </ItemGroup>
    </When>
    <When Condition="($(TargetFrameworkIdentifier) == '.NETStandard' And ($(TargetFrameworkVersion) == 'v1.6' Or $(TargetFrameworkVersion) == 'v2.0')) Or ($(TargetFrameworkIdentifier) == '.NETCoreApp' And ($(TargetFrameworkVersion) == 'v1.0' Or $(TargetFrameworkVersion) == 'v1.1' Or $(TargetFrameworkVersion) == 'v2.0')) Or ($(TargetFrameworkIdentifier) == 'MonoAndroid' And ($(TargetFrameworkVersion) == 'v7.0' Or $(TargetFrameworkVersion) == 'v7.1'))">
      <ItemGroup>
        <Reference Include="System.Linq">
          <HintPath>..\..\packages\System.Linq\lib\netstandard1.6\System.Linq.dll</HintPath>
          <Private>True</Private>
          <Paket>True</Paket>
        </Reference>
      </ItemGroup>
    </When>
    <When Condition="($(TargetFrameworkIdentifier) == '.NETStandard' And ($(TargetFrameworkVersion) == 'v1.6' Or $(TargetFrameworkVersion) == 'v2.0')) Or ($(TargetFrameworkIdentifier) == '.NETCoreApp' And ($(TargetFrameworkVersion) == 'v1.0' Or $(TargetFrameworkVersion) == 'v1.1' Or $(TargetFrameworkVersion) == 'v2.0'))">
      <ItemGroup>
        <Reference Include="System.Linq">
          <HintPath>..\..\packages\System.Linq\ref\netstandard1.6\System.Linq.dll</HintPath>
          <Private>False</Private>
          <Paket>True</Paket>
        </Reference>
        <Reference Include="System.Linq">
          <HintPath>..\..\packages\System.Linq\ref\netstandard1.6\System.Linq.xml</HintPath>
          <Private>False</Private>
          <Paket>True</Paket>
        </Reference>
      </ItemGroup>
    </When>
  </Choose>
  <Choose>
    <When Condition="($(TargetFrameworkIdentifier) == '.NETStandard' And ($(TargetFrameworkVersion) == 'v1.6' Or $(TargetFrameworkVersion) == 'v2.0')) Or ($(TargetFrameworkIdentifier) == '.NETCoreApp' And ($(TargetFrameworkVersion) == 'v1.0' Or $(TargetFrameworkVersion) == 'v1.1' Or $(TargetFrameworkVersion) == 'v2.0')) Or ($(TargetFrameworkIdentifier) == 'MonoAndroid' And ($(TargetFrameworkVersion) == 'v7.0' Or $(TargetFrameworkVersion) == 'v7.1'))">
      <ItemGroup>
        <Reference Include="System.Linq.Expressions">
          <HintPath>..\..\packages\System.Linq.Expressions\lib\netstandard1.6\System.Linq.Expressions.dll</HintPath>
          <Private>True</Private>
          <Paket>True</Paket>
        </Reference>
      </ItemGroup>
    </When>
    <When Condition="($(TargetFrameworkIdentifier) == '.NETStandard' And ($(TargetFrameworkVersion) == 'v1.6' Or $(TargetFrameworkVersion) == 'v2.0')) Or ($(TargetFrameworkIdentifier) == '.NETCoreApp' And ($(TargetFrameworkVersion) == 'v1.0' Or $(TargetFrameworkVersion) == 'v1.1' Or $(TargetFrameworkVersion) == 'v2.0'))">
      <ItemGroup>
        <Reference Include="System.Linq.Expressions">
          <HintPath>..\..\packages\System.Linq.Expressions\ref\netstandard1.6\System.Linq.Expressions.dll</HintPath>
          <Private>False</Private>
          <Paket>True</Paket>
        </Reference>
        <Reference Include="System.Linq.Expressions">
          <HintPath>..\..\packages\System.Linq.Expressions\ref\netstandard1.6\System.Linq.Expressions.xml</HintPath>
          <Private>False</Private>
          <Paket>True</Paket>
        </Reference>
      </ItemGroup>
    </When>
  </Choose>
  <Choose>
    <When Condition="($(TargetFrameworkIdentifier) == '.NETStandard' And ($(TargetFrameworkVersion) == 'v1.6' Or $(TargetFrameworkVersion) == 'v2.0')) Or ($(TargetFrameworkIdentifier) == '.NETCoreApp' And ($(TargetFrameworkVersion) == 'v1.0' Or $(TargetFrameworkVersion) == 'v1.1' Or $(TargetFrameworkVersion) == 'v2.0'))">
      <ItemGroup>
        <Reference Include="System.Linq.Queryable">
          <HintPath>..\..\packages\System.Linq.Queryable\ref\netstandard1.0\System.Linq.Queryable.dll</HintPath>
          <Private>False</Private>
          <Paket>True</Paket>
        </Reference>
        <Reference Include="System.Linq.Queryable">
          <HintPath>..\..\packages\System.Linq.Queryable\ref\netstandard1.0\System.Linq.Queryable.xml</HintPath>
          <Private>False</Private>
          <Paket>True</Paket>
        </Reference>
      </ItemGroup>
    </When>
    <When Condition="($(TargetFrameworkIdentifier) == '.NETStandard' And ($(TargetFrameworkVersion) == 'v1.6' Or $(TargetFrameworkVersion) == 'v2.0')) Or ($(TargetFrameworkIdentifier) == '.NETCoreApp' And ($(TargetFrameworkVersion) == 'v1.0' Or $(TargetFrameworkVersion) == 'v1.1' Or $(TargetFrameworkVersion) == 'v2.0')) Or ($(TargetFrameworkIdentifier) == 'MonoAndroid' And ($(TargetFrameworkVersion) == 'v7.0' Or $(TargetFrameworkVersion) == 'v7.1'))">
      <ItemGroup>
        <Reference Include="System.Linq.Queryable">
          <HintPath>..\..\packages\System.Linq.Queryable\lib\netstandard1.3\System.Linq.Queryable.dll</HintPath>
          <Private>True</Private>
          <Paket>True</Paket>
        </Reference>
      </ItemGroup>
    </When>
  </Choose>
  <Choose>
    <When Condition="$(TargetFrameworkIdentifier) == 'Xamarin.Mac'">
      <ItemGroup>
        <Reference Include="System.Net.Http">
          <Paket>True</Paket>
        </Reference>
      </ItemGroup>
    </When>
    <When Condition="$(TargetFrameworkIdentifier) == 'MonoAndroid' And ($(TargetFrameworkVersion) == 'v7.0' Or $(TargetFrameworkVersion) == 'v7.1')">
      <ItemGroup>
        <Reference Include="System.Net.Http">
          <Paket>True</Paket>
        </Reference>
      </ItemGroup>
    </When>
    <When Condition="$(TargetFrameworkIdentifier) == 'MonoTouch'">
      <ItemGroup>
        <Reference Include="System.Net.Http">
          <Paket>True</Paket>
        </Reference>
      </ItemGroup>
    </When>
    <When Condition="($(TargetFrameworkIdentifier) == '.NETStandard' And ($(TargetFrameworkVersion) == 'v1.6' Or $(TargetFrameworkVersion) == 'v2.0')) Or ($(TargetFrameworkIdentifier) == '.NETCoreApp' And ($(TargetFrameworkVersion) == 'v1.0' Or $(TargetFrameworkVersion) == 'v1.1' Or $(TargetFrameworkVersion) == 'v2.0'))">
      <ItemGroup>
        <Reference Include="System.Net.Http">
          <HintPath>..\..\packages\System.Net.Http\ref\netstandard1.3\System.Net.Http.dll</HintPath>
          <Private>False</Private>
          <Paket>True</Paket>
        </Reference>
      </ItemGroup>
    </When>
    <When Condition="$(TargetFrameworkIdentifier) == 'Xamarin.iOS'">
      <ItemGroup>
        <Reference Include="System.Net.Http">
          <Paket>True</Paket>
        </Reference>
      </ItemGroup>
    </When>
  </Choose>
  <Choose>
    <When Condition="($(TargetFrameworkIdentifier) == '.NETStandard' And ($(TargetFrameworkVersion) == 'v1.6' Or $(TargetFrameworkVersion) == 'v2.0')) Or ($(TargetFrameworkIdentifier) == '.NETCoreApp' And ($(TargetFrameworkVersion) == 'v1.0' Or $(TargetFrameworkVersion) == 'v1.1' Or $(TargetFrameworkVersion) == 'v2.0'))">
      <ItemGroup>
        <Reference Include="System.Net.Primitives">
          <HintPath>..\..\packages\System.Net.Primitives\ref\netstandard1.3\System.Net.Primitives.dll</HintPath>
          <Private>False</Private>
          <Paket>True</Paket>
        </Reference>
        <Reference Include="System.Net.Primitives">
          <HintPath>..\..\packages\System.Net.Primitives\ref\netstandard1.3\System.Net.Primitives.xml</HintPath>
          <Private>False</Private>
          <Paket>True</Paket>
        </Reference>
      </ItemGroup>
    </When>
  </Choose>
  <Choose>
    <When Condition="($(TargetFrameworkIdentifier) == '.NETStandard' And ($(TargetFrameworkVersion) == 'v1.6' Or $(TargetFrameworkVersion) == 'v2.0')) Or ($(TargetFrameworkIdentifier) == '.NETCoreApp' And ($(TargetFrameworkVersion) == 'v1.0' Or $(TargetFrameworkVersion) == 'v1.1' Or $(TargetFrameworkVersion) == 'v2.0'))">
      <ItemGroup>
        <Reference Include="System.Net.Requests">
          <HintPath>..\..\packages\System.Net.Requests\ref\netstandard1.3\System.Net.Requests.dll</HintPath>
          <Private>False</Private>
          <Paket>True</Paket>
        </Reference>
        <Reference Include="System.Net.Requests">
          <HintPath>..\..\packages\System.Net.Requests\ref\netstandard1.3\System.Net.Requests.xml</HintPath>
          <Private>False</Private>
          <Paket>True</Paket>
        </Reference>
      </ItemGroup>
    </When>
  </Choose>
  <Choose>
    <When Condition="($(TargetFrameworkIdentifier) == '.NETStandard' And ($(TargetFrameworkVersion) == 'v1.6' Or $(TargetFrameworkVersion) == 'v2.0')) Or ($(TargetFrameworkIdentifier) == '.NETCoreApp' And ($(TargetFrameworkVersion) == 'v1.0' Or $(TargetFrameworkVersion) == 'v1.1' Or $(TargetFrameworkVersion) == 'v2.0')) Or ($(TargetFrameworkIdentifier) == 'MonoAndroid' And ($(TargetFrameworkVersion) == 'v7.0' Or $(TargetFrameworkVersion) == 'v7.1'))">
      <ItemGroup>
        <Reference Include="System.Net.WebHeaderCollection">
          <HintPath>..\..\packages\System.Net.WebHeaderCollection\lib\netstandard1.3\System.Net.WebHeaderCollection.dll</HintPath>
          <Private>True</Private>
          <Paket>True</Paket>
        </Reference>
      </ItemGroup>
    </When>
    <When Condition="($(TargetFrameworkIdentifier) == '.NETStandard' And ($(TargetFrameworkVersion) == 'v1.6' Or $(TargetFrameworkVersion) == 'v2.0')) Or ($(TargetFrameworkIdentifier) == '.NETCoreApp' And ($(TargetFrameworkVersion) == 'v1.0' Or $(TargetFrameworkVersion) == 'v1.1' Or $(TargetFrameworkVersion) == 'v2.0'))">
      <ItemGroup>
        <Reference Include="System.Net.WebHeaderCollection">
          <HintPath>..\..\packages\System.Net.WebHeaderCollection\ref\netstandard1.3\System.Net.WebHeaderCollection.dll</HintPath>
          <Private>False</Private>
          <Paket>True</Paket>
        </Reference>
        <Reference Include="System.Net.WebHeaderCollection">
          <HintPath>..\..\packages\System.Net.WebHeaderCollection\ref\netstandard1.3\System.Net.WebHeaderCollection.xml</HintPath>
          <Private>False</Private>
          <Paket>True</Paket>
        </Reference>
      </ItemGroup>
    </When>
  </Choose>
  <Choose>
    <When Condition="($(TargetFrameworkIdentifier) == '.NETStandard' And ($(TargetFrameworkVersion) == 'v1.6' Or $(TargetFrameworkVersion) == 'v2.0')) Or ($(TargetFrameworkIdentifier) == '.NETCoreApp' And ($(TargetFrameworkVersion) == 'v1.0' Or $(TargetFrameworkVersion) == 'v1.1' Or $(TargetFrameworkVersion) == 'v2.0')) Or ($(TargetFrameworkIdentifier) == 'MonoAndroid' And ($(TargetFrameworkVersion) == 'v7.0' Or $(TargetFrameworkVersion) == 'v7.1'))">
      <ItemGroup>
        <Reference Include="System.ObjectModel">
          <HintPath>..\..\packages\System.ObjectModel\lib\netstandard1.3\System.ObjectModel.dll</HintPath>
          <Private>True</Private>
          <Paket>True</Paket>
        </Reference>
      </ItemGroup>
    </When>
    <When Condition="($(TargetFrameworkIdentifier) == '.NETStandard' And ($(TargetFrameworkVersion) == 'v1.6' Or $(TargetFrameworkVersion) == 'v2.0')) Or ($(TargetFrameworkIdentifier) == '.NETCoreApp' And ($(TargetFrameworkVersion) == 'v1.0' Or $(TargetFrameworkVersion) == 'v1.1' Or $(TargetFrameworkVersion) == 'v2.0'))">
      <ItemGroup>
        <Reference Include="System.ObjectModel">
          <HintPath>..\..\packages\System.ObjectModel\ref\netstandard1.3\System.ObjectModel.dll</HintPath>
          <Private>False</Private>
          <Paket>True</Paket>
        </Reference>
        <Reference Include="System.ObjectModel">
          <HintPath>..\..\packages\System.ObjectModel\ref\netstandard1.3\System.ObjectModel.xml</HintPath>
          <Private>False</Private>
          <Paket>True</Paket>
        </Reference>
      </ItemGroup>
    </When>
  </Choose>
  <Choose>
    <When Condition="$(TargetFrameworkIdentifier) == '.NETStandard' And ($(TargetFrameworkVersion) == 'v1.0' Or $(TargetFrameworkVersion) == 'v1.1' Or $(TargetFrameworkVersion) == 'v1.2')">
      <ItemGroup>
        <Reference Include="System.Reflection">
          <HintPath>..\..\packages\System.Reflection\ref\netstandard1.0\System.Reflection.dll</HintPath>
          <Private>False</Private>
          <Paket>True</Paket>
        </Reference>
        <Reference Include="System.Reflection">
          <HintPath>..\..\packages\System.Reflection\ref\netstandard1.0\System.Reflection.xml</HintPath>
          <Private>False</Private>
          <Paket>True</Paket>
        </Reference>
      </ItemGroup>
    </When>
    <When Condition="$(TargetFrameworkIdentifier) == '.NETStandard' And ($(TargetFrameworkVersion) == 'v1.3' Or $(TargetFrameworkVersion) == 'v1.4')">
      <ItemGroup>
        <Reference Include="System.Reflection">
          <HintPath>..\..\packages\System.Reflection\ref\netstandard1.3\System.Reflection.dll</HintPath>
          <Private>False</Private>
          <Paket>True</Paket>
        </Reference>
        <Reference Include="System.Reflection">
          <HintPath>..\..\packages\System.Reflection\ref\netstandard1.3\System.Reflection.xml</HintPath>
          <Private>False</Private>
          <Paket>True</Paket>
        </Reference>
      </ItemGroup>
    </When>
    <When Condition="($(TargetFrameworkIdentifier) == '.NETStandard' And ($(TargetFrameworkVersion) == 'v1.5' Or $(TargetFrameworkVersion) == 'v1.6' Or $(TargetFrameworkVersion) == 'v2.0')) Or ($(TargetFrameworkIdentifier) == '.NETCoreApp' And ($(TargetFrameworkVersion) == 'v1.0' Or $(TargetFrameworkVersion) == 'v1.1' Or $(TargetFrameworkVersion) == 'v2.0'))">
      <ItemGroup>
        <Reference Include="System.Reflection">
          <HintPath>..\..\packages\System.Reflection\ref\netstandard1.5\System.Reflection.dll</HintPath>
          <Private>False</Private>
          <Paket>True</Paket>
        </Reference>
        <Reference Include="System.Reflection">
          <HintPath>..\..\packages\System.Reflection\ref\netstandard1.5\System.Reflection.xml</HintPath>
          <Private>False</Private>
          <Paket>True</Paket>
        </Reference>
      </ItemGroup>
    </When>
  </Choose>
  <Choose>
    <When Condition="($(TargetFrameworkIdentifier) == '.NETStandard' And ($(TargetFrameworkVersion) == 'v1.6' Or $(TargetFrameworkVersion) == 'v2.0')) Or ($(TargetFrameworkIdentifier) == '.NETCoreApp' And ($(TargetFrameworkVersion) == 'v1.0' Or $(TargetFrameworkVersion) == 'v1.1' Or $(TargetFrameworkVersion) == 'v2.0'))">
      <ItemGroup>
        <Reference Include="System.Reflection.Emit">
          <HintPath>..\..\packages\System.Reflection.Emit\ref\netstandard1.1\System.Reflection.Emit.dll</HintPath>
          <Private>False</Private>
          <Paket>True</Paket>
        </Reference>
        <Reference Include="System.Reflection.Emit">
          <HintPath>..\..\packages\System.Reflection.Emit\ref\netstandard1.1\System.Reflection.Emit.xml</HintPath>
          <Private>False</Private>
          <Paket>True</Paket>
        </Reference>
      </ItemGroup>
    </When>
    <When Condition="($(TargetFrameworkIdentifier) == '.NETStandard' And ($(TargetFrameworkVersion) == 'v1.6' Or $(TargetFrameworkVersion) == 'v2.0')) Or ($(TargetFrameworkIdentifier) == '.NETCoreApp' And ($(TargetFrameworkVersion) == 'v1.0' Or $(TargetFrameworkVersion) == 'v1.1' Or $(TargetFrameworkVersion) == 'v2.0')) Or ($(TargetFrameworkIdentifier) == 'MonoAndroid' And ($(TargetFrameworkVersion) == 'v7.0' Or $(TargetFrameworkVersion) == 'v7.1'))">
      <ItemGroup>
        <Reference Include="System.Reflection.Emit">
          <HintPath>..\..\packages\System.Reflection.Emit\lib\netstandard1.3\System.Reflection.Emit.dll</HintPath>
          <Private>True</Private>
          <Paket>True</Paket>
        </Reference>
      </ItemGroup>
    </When>
  </Choose>
  <Choose>
    <When Condition="($(TargetFrameworkIdentifier) == '.NETStandard' And ($(TargetFrameworkVersion) == 'v1.6' Or $(TargetFrameworkVersion) == 'v2.0')) Or ($(TargetFrameworkIdentifier) == '.NETCoreApp' And ($(TargetFrameworkVersion) == 'v1.0' Or $(TargetFrameworkVersion) == 'v1.1' Or $(TargetFrameworkVersion) == 'v2.0'))">
      <ItemGroup>
        <Reference Include="System.Reflection.Emit.ILGeneration">
          <HintPath>..\..\packages\System.Reflection.Emit.ILGeneration\ref\netstandard1.0\System.Reflection.Emit.ILGeneration.dll</HintPath>
          <Private>False</Private>
          <Paket>True</Paket>
        </Reference>
        <Reference Include="System.Reflection.Emit.ILGeneration">
          <HintPath>..\..\packages\System.Reflection.Emit.ILGeneration\ref\netstandard1.0\System.Reflection.Emit.ILGeneration.xml</HintPath>
          <Private>False</Private>
          <Paket>True</Paket>
        </Reference>
      </ItemGroup>
    </When>
    <When Condition="($(TargetFrameworkIdentifier) == '.NETStandard' And ($(TargetFrameworkVersion) == 'v1.6' Or $(TargetFrameworkVersion) == 'v2.0')) Or ($(TargetFrameworkIdentifier) == '.NETCoreApp' And ($(TargetFrameworkVersion) == 'v1.0' Or $(TargetFrameworkVersion) == 'v1.1' Or $(TargetFrameworkVersion) == 'v2.0')) Or ($(TargetFrameworkIdentifier) == 'MonoAndroid' And ($(TargetFrameworkVersion) == 'v7.0' Or $(TargetFrameworkVersion) == 'v7.1'))">
      <ItemGroup>
        <Reference Include="System.Reflection.Emit.ILGeneration">
          <HintPath>..\..\packages\System.Reflection.Emit.ILGeneration\lib\netstandard1.3\System.Reflection.Emit.ILGeneration.dll</HintPath>
          <Private>True</Private>
          <Paket>True</Paket>
        </Reference>
      </ItemGroup>
    </When>
  </Choose>
  <Choose>
    <When Condition="($(TargetFrameworkIdentifier) == '.NETStandard' And ($(TargetFrameworkVersion) == 'v1.6' Or $(TargetFrameworkVersion) == 'v2.0')) Or ($(TargetFrameworkIdentifier) == '.NETCoreApp' And ($(TargetFrameworkVersion) == 'v1.0' Or $(TargetFrameworkVersion) == 'v1.1' Or $(TargetFrameworkVersion) == 'v2.0'))">
      <ItemGroup>
        <Reference Include="System.Reflection.Emit.Lightweight">
          <HintPath>..\..\packages\System.Reflection.Emit.Lightweight\ref\netstandard1.0\System.Reflection.Emit.Lightweight.dll</HintPath>
          <Private>False</Private>
          <Paket>True</Paket>
        </Reference>
        <Reference Include="System.Reflection.Emit.Lightweight">
          <HintPath>..\..\packages\System.Reflection.Emit.Lightweight\ref\netstandard1.0\System.Reflection.Emit.Lightweight.xml</HintPath>
          <Private>False</Private>
          <Paket>True</Paket>
        </Reference>
      </ItemGroup>
    </When>
    <When Condition="($(TargetFrameworkIdentifier) == '.NETStandard' And ($(TargetFrameworkVersion) == 'v1.6' Or $(TargetFrameworkVersion) == 'v2.0')) Or ($(TargetFrameworkIdentifier) == '.NETCoreApp' And ($(TargetFrameworkVersion) == 'v1.0' Or $(TargetFrameworkVersion) == 'v1.1' Or $(TargetFrameworkVersion) == 'v2.0')) Or ($(TargetFrameworkIdentifier) == 'MonoAndroid' And ($(TargetFrameworkVersion) == 'v7.0' Or $(TargetFrameworkVersion) == 'v7.1'))">
      <ItemGroup>
        <Reference Include="System.Reflection.Emit.Lightweight">
          <HintPath>..\..\packages\System.Reflection.Emit.Lightweight\lib\netstandard1.3\System.Reflection.Emit.Lightweight.dll</HintPath>
          <Private>True</Private>
          <Paket>True</Paket>
        </Reference>
      </ItemGroup>
    </When>
  </Choose>
  <Choose>
    <When Condition="($(TargetFrameworkIdentifier) == '.NETStandard' And ($(TargetFrameworkVersion) == 'v1.1' Or $(TargetFrameworkVersion) == 'v1.2' Or $(TargetFrameworkVersion) == 'v1.3' Or $(TargetFrameworkVersion) == 'v1.4' Or $(TargetFrameworkVersion) == 'v1.5' Or $(TargetFrameworkVersion) == 'v1.6' Or $(TargetFrameworkVersion) == 'v2.0')) Or ($(TargetFrameworkIdentifier) == '.NETCoreApp' And ($(TargetFrameworkVersion) == 'v1.0' Or $(TargetFrameworkVersion) == 'v1.1' Or $(TargetFrameworkVersion) == 'v2.0'))">
      <ItemGroup>
        <Reference Include="System.Reflection.Extensions">
          <HintPath>..\..\packages\System.Reflection.Extensions\ref\netstandard1.0\System.Reflection.Extensions.dll</HintPath>
          <Private>False</Private>
          <Paket>True</Paket>
        </Reference>
        <Reference Include="System.Reflection.Extensions">
          <HintPath>..\..\packages\System.Reflection.Extensions\ref\netstandard1.0\System.Reflection.Extensions.xml</HintPath>
          <Private>False</Private>
          <Paket>True</Paket>
        </Reference>
      </ItemGroup>
    </When>
  </Choose>
  <Choose>
    <When Condition="($(TargetFrameworkIdentifier) == '.NETStandard' And ($(TargetFrameworkVersion) == 'v1.0' Or $(TargetFrameworkVersion) == 'v1.1' Or $(TargetFrameworkVersion) == 'v1.2' Or $(TargetFrameworkVersion) == 'v1.3' Or $(TargetFrameworkVersion) == 'v1.4' Or $(TargetFrameworkVersion) == 'v1.5' Or $(TargetFrameworkVersion) == 'v1.6' Or $(TargetFrameworkVersion) == 'v2.0')) Or ($(TargetFrameworkIdentifier) == '.NETCoreApp' And ($(TargetFrameworkVersion) == 'v1.0' Or $(TargetFrameworkVersion) == 'v1.1' Or $(TargetFrameworkVersion) == 'v2.0'))">
      <ItemGroup>
        <Reference Include="System.Reflection.Primitives">
          <HintPath>..\..\packages\System.Reflection.Primitives\ref\netstandard1.0\System.Reflection.Primitives.dll</HintPath>
          <Private>False</Private>
          <Paket>True</Paket>
        </Reference>
        <Reference Include="System.Reflection.Primitives">
          <HintPath>..\..\packages\System.Reflection.Primitives\ref\netstandard1.0\System.Reflection.Primitives.xml</HintPath>
          <Private>False</Private>
          <Paket>True</Paket>
        </Reference>
      </ItemGroup>
    </When>
  </Choose>
  <Choose>
    <When Condition="($(TargetFrameworkIdentifier) == '.NETStandard' And ($(TargetFrameworkVersion) == 'v1.6' Or $(TargetFrameworkVersion) == 'v2.0')) Or ($(TargetFrameworkIdentifier) == '.NETCoreApp' And ($(TargetFrameworkVersion) == 'v1.0' Or $(TargetFrameworkVersion) == 'v1.1' Or $(TargetFrameworkVersion) == 'v2.0')) Or ($(TargetFrameworkIdentifier) == 'MonoAndroid' And ($(TargetFrameworkVersion) == 'v7.0' Or $(TargetFrameworkVersion) == 'v7.1'))">
      <ItemGroup>
        <Reference Include="System.Reflection.TypeExtensions">
          <HintPath>..\..\packages\System.Reflection.TypeExtensions\lib\netstandard1.5\System.Reflection.TypeExtensions.dll</HintPath>
          <Private>True</Private>
          <Paket>True</Paket>
        </Reference>
      </ItemGroup>
    </When>
    <When Condition="($(TargetFrameworkIdentifier) == '.NETStandard' And ($(TargetFrameworkVersion) == 'v1.6' Or $(TargetFrameworkVersion) == 'v2.0')) Or ($(TargetFrameworkIdentifier) == '.NETCoreApp' And ($(TargetFrameworkVersion) == 'v1.0' Or $(TargetFrameworkVersion) == 'v1.1' Or $(TargetFrameworkVersion) == 'v2.0'))">
      <ItemGroup>
        <Reference Include="System.Reflection.TypeExtensions">
          <HintPath>..\..\packages\System.Reflection.TypeExtensions\ref\netstandard1.5\System.Reflection.TypeExtensions.dll</HintPath>
          <Private>False</Private>
          <Paket>True</Paket>
        </Reference>
        <Reference Include="System.Reflection.TypeExtensions">
          <HintPath>..\..\packages\System.Reflection.TypeExtensions\ref\netstandard1.5\System.Reflection.TypeExtensions.xml</HintPath>
          <Private>False</Private>
          <Paket>True</Paket>
        </Reference>
      </ItemGroup>
    </When>
  </Choose>
  <Choose>
    <When Condition="($(TargetFrameworkIdentifier) == '.NETStandard' And ($(TargetFrameworkVersion) == 'v1.0' Or $(TargetFrameworkVersion) == 'v1.1' Or $(TargetFrameworkVersion) == 'v1.2' Or $(TargetFrameworkVersion) == 'v1.3' Or $(TargetFrameworkVersion) == 'v1.4' Or $(TargetFrameworkVersion) == 'v1.5' Or $(TargetFrameworkVersion) == 'v1.6' Or $(TargetFrameworkVersion) == 'v2.0')) Or ($(TargetFrameworkIdentifier) == '.NETCoreApp' And ($(TargetFrameworkVersion) == 'v1.0' Or $(TargetFrameworkVersion) == 'v1.1' Or $(TargetFrameworkVersion) == 'v2.0'))">
      <ItemGroup>
        <Reference Include="System.Resources.ResourceManager">
          <HintPath>..\..\packages\System.Resources.ResourceManager\ref\netstandard1.0\System.Resources.ResourceManager.dll</HintPath>
          <Private>False</Private>
          <Paket>True</Paket>
        </Reference>
        <Reference Include="System.Resources.ResourceManager">
          <HintPath>..\..\packages\System.Resources.ResourceManager\ref\netstandard1.0\System.Resources.ResourceManager.xml</HintPath>
          <Private>False</Private>
          <Paket>True</Paket>
        </Reference>
      </ItemGroup>
    </When>
  </Choose>
  <Choose>
    <When Condition="$(TargetFrameworkIdentifier) == '.NETStandard' And ($(TargetFrameworkVersion) == 'v1.0' Or $(TargetFrameworkVersion) == 'v1.1')">
      <ItemGroup>
        <Reference Include="System.Runtime">
          <HintPath>..\..\packages\System.Runtime\ref\netstandard1.0\System.Runtime.dll</HintPath>
          <Private>False</Private>
          <Paket>True</Paket>
        </Reference>
        <Reference Include="System.Runtime">
          <HintPath>..\..\packages\System.Runtime\ref\netstandard1.0\System.Runtime.xml</HintPath>
          <Private>False</Private>
          <Paket>True</Paket>
        </Reference>
      </ItemGroup>
    </When>
    <When Condition="$(TargetFrameworkIdentifier) == '.NETStandard' And $(TargetFrameworkVersion) == 'v1.2'">
      <ItemGroup>
        <Reference Include="System.Runtime">
          <HintPath>..\..\packages\System.Runtime\ref\netstandard1.2\System.Runtime.dll</HintPath>
          <Private>False</Private>
          <Paket>True</Paket>
        </Reference>
        <Reference Include="System.Runtime">
          <HintPath>..\..\packages\System.Runtime\ref\netstandard1.2\System.Runtime.xml</HintPath>
          <Private>False</Private>
          <Paket>True</Paket>
        </Reference>
      </ItemGroup>
    </When>
    <When Condition="$(TargetFrameworkIdentifier) == '.NETStandard' And ($(TargetFrameworkVersion) == 'v1.3' Or $(TargetFrameworkVersion) == 'v1.4')">
      <ItemGroup>
        <Reference Include="System.Runtime">
          <HintPath>..\..\packages\System.Runtime\ref\netstandard1.3\System.Runtime.dll</HintPath>
          <Private>False</Private>
          <Paket>True</Paket>
        </Reference>
        <Reference Include="System.Runtime">
          <HintPath>..\..\packages\System.Runtime\ref\netstandard1.3\System.Runtime.xml</HintPath>
          <Private>False</Private>
          <Paket>True</Paket>
        </Reference>
      </ItemGroup>
    </When>
    <When Condition="($(TargetFrameworkIdentifier) == '.NETStandard' And ($(TargetFrameworkVersion) == 'v1.5' Or $(TargetFrameworkVersion) == 'v1.6' Or $(TargetFrameworkVersion) == 'v2.0')) Or ($(TargetFrameworkIdentifier) == '.NETCoreApp' And ($(TargetFrameworkVersion) == 'v1.0' Or $(TargetFrameworkVersion) == 'v1.1' Or $(TargetFrameworkVersion) == 'v2.0'))">
      <ItemGroup>
        <Reference Include="System.Runtime">
          <HintPath>..\..\packages\System.Runtime\ref\netstandard1.5\System.Runtime.dll</HintPath>
          <Private>False</Private>
          <Paket>True</Paket>
        </Reference>
        <Reference Include="System.Runtime">
          <HintPath>..\..\packages\System.Runtime\ref\netstandard1.5\System.Runtime.xml</HintPath>
          <Private>False</Private>
          <Paket>True</Paket>
        </Reference>
      </ItemGroup>
    </When>
  </Choose>
  <Choose>
    <When Condition="$(TargetFrameworkIdentifier) == '.NETStandard' And ($(TargetFrameworkVersion) == 'v1.0' Or $(TargetFrameworkVersion) == 'v1.1' Or $(TargetFrameworkVersion) == 'v1.2')">
      <ItemGroup>
        <Reference Include="System.Runtime.Extensions">
          <HintPath>..\..\packages\System.Runtime.Extensions\ref\netstandard1.0\System.Runtime.Extensions.dll</HintPath>
          <Private>False</Private>
          <Paket>True</Paket>
        </Reference>
        <Reference Include="System.Runtime.Extensions">
          <HintPath>..\..\packages\System.Runtime.Extensions\ref\netstandard1.0\System.Runtime.Extensions.xml</HintPath>
          <Private>False</Private>
          <Paket>True</Paket>
        </Reference>
      </ItemGroup>
    </When>
    <When Condition="$(TargetFrameworkIdentifier) == '.NETStandard' And ($(TargetFrameworkVersion) == 'v1.3' Or $(TargetFrameworkVersion) == 'v1.4')">
      <ItemGroup>
        <Reference Include="System.Runtime.Extensions">
          <HintPath>..\..\packages\System.Runtime.Extensions\ref\netstandard1.3\System.Runtime.Extensions.dll</HintPath>
          <Private>False</Private>
          <Paket>True</Paket>
        </Reference>
        <Reference Include="System.Runtime.Extensions">
          <HintPath>..\..\packages\System.Runtime.Extensions\ref\netstandard1.3\System.Runtime.Extensions.xml</HintPath>
          <Private>False</Private>
          <Paket>True</Paket>
        </Reference>
      </ItemGroup>
    </When>
    <When Condition="($(TargetFrameworkIdentifier) == '.NETStandard' And ($(TargetFrameworkVersion) == 'v1.5' Or $(TargetFrameworkVersion) == 'v1.6' Or $(TargetFrameworkVersion) == 'v2.0')) Or ($(TargetFrameworkIdentifier) == '.NETCoreApp' And ($(TargetFrameworkVersion) == 'v1.0' Or $(TargetFrameworkVersion) == 'v1.1' Or $(TargetFrameworkVersion) == 'v2.0'))">
      <ItemGroup>
        <Reference Include="System.Runtime.Extensions">
          <HintPath>..\..\packages\System.Runtime.Extensions\ref\netstandard1.5\System.Runtime.Extensions.dll</HintPath>
          <Private>False</Private>
          <Paket>True</Paket>
        </Reference>
        <Reference Include="System.Runtime.Extensions">
          <HintPath>..\..\packages\System.Runtime.Extensions\ref\netstandard1.5\System.Runtime.Extensions.xml</HintPath>
          <Private>False</Private>
          <Paket>True</Paket>
        </Reference>
      </ItemGroup>
    </When>
  </Choose>
  <Choose>
    <When Condition="($(TargetFrameworkIdentifier) == '.NETStandard' And ($(TargetFrameworkVersion) == 'v1.3' Or $(TargetFrameworkVersion) == 'v1.4' Or $(TargetFrameworkVersion) == 'v1.5' Or $(TargetFrameworkVersion) == 'v1.6' Or $(TargetFrameworkVersion) == 'v2.0')) Or ($(TargetFrameworkIdentifier) == '.NETCoreApp' And ($(TargetFrameworkVersion) == 'v1.0' Or $(TargetFrameworkVersion) == 'v1.1' Or $(TargetFrameworkVersion) == 'v2.0'))">
      <ItemGroup>
        <Reference Include="System.Runtime.Handles">
          <HintPath>..\..\packages\System.Runtime.Handles\ref\netstandard1.3\System.Runtime.Handles.dll</HintPath>
          <Private>False</Private>
          <Paket>True</Paket>
        </Reference>
        <Reference Include="System.Runtime.Handles">
          <HintPath>..\..\packages\System.Runtime.Handles\ref\netstandard1.3\System.Runtime.Handles.xml</HintPath>
          <Private>False</Private>
          <Paket>True</Paket>
        </Reference>
      </ItemGroup>
    </When>
  </Choose>
  <Choose>
    <When Condition="$(TargetFrameworkIdentifier) == '.NETCoreApp' And ($(TargetFrameworkVersion) == 'v1.1' Or $(TargetFrameworkVersion) == 'v2.0')">
      <ItemGroup>
        <Reference Include="System.Runtime.InteropServices">
          <HintPath>..\..\packages\System.Runtime.InteropServices\ref\netcoreapp1.1\System.Runtime.InteropServices.dll</HintPath>
          <Private>False</Private>
          <Paket>True</Paket>
        </Reference>
      </ItemGroup>
    </When>
    <When Condition="$(TargetFrameworkIdentifier) == '.NETStandard' And $(TargetFrameworkVersion) == 'v1.1'">
      <ItemGroup>
        <Reference Include="System.Runtime.InteropServices">
          <HintPath>..\..\packages\System.Runtime.InteropServices\ref\netstandard1.1\System.Runtime.InteropServices.dll</HintPath>
          <Private>False</Private>
          <Paket>True</Paket>
        </Reference>
        <Reference Include="System.Runtime.InteropServices">
          <HintPath>..\..\packages\System.Runtime.InteropServices\ref\netstandard1.1\System.Runtime.InteropServices.xml</HintPath>
          <Private>False</Private>
          <Paket>True</Paket>
        </Reference>
      </ItemGroup>
    </When>
    <When Condition="$(TargetFrameworkIdentifier) == '.NETStandard' And $(TargetFrameworkVersion) == 'v1.2'">
      <ItemGroup>
        <Reference Include="System.Runtime.InteropServices">
          <HintPath>..\..\packages\System.Runtime.InteropServices\ref\netstandard1.2\System.Runtime.InteropServices.dll</HintPath>
          <Private>False</Private>
          <Paket>True</Paket>
        </Reference>
        <Reference Include="System.Runtime.InteropServices">
          <HintPath>..\..\packages\System.Runtime.InteropServices\ref\netstandard1.2\System.Runtime.InteropServices.xml</HintPath>
          <Private>False</Private>
          <Paket>True</Paket>
        </Reference>
      </ItemGroup>
    </When>
    <When Condition="$(TargetFrameworkIdentifier) == '.NETStandard' And ($(TargetFrameworkVersion) == 'v1.3' Or $(TargetFrameworkVersion) == 'v1.4')">
      <ItemGroup>
        <Reference Include="System.Runtime.InteropServices">
          <HintPath>..\..\packages\System.Runtime.InteropServices\ref\netstandard1.3\System.Runtime.InteropServices.dll</HintPath>
          <Private>False</Private>
          <Paket>True</Paket>
        </Reference>
        <Reference Include="System.Runtime.InteropServices">
          <HintPath>..\..\packages\System.Runtime.InteropServices\ref\netstandard1.3\System.Runtime.InteropServices.xml</HintPath>
          <Private>False</Private>
          <Paket>True</Paket>
        </Reference>
      </ItemGroup>
    </When>
    <When Condition="($(TargetFrameworkIdentifier) == '.NETStandard' And ($(TargetFrameworkVersion) == 'v1.5' Or $(TargetFrameworkVersion) == 'v1.6' Or $(TargetFrameworkVersion) == 'v2.0')) Or ($(TargetFrameworkIdentifier) == '.NETCoreApp' And $(TargetFrameworkVersion) == 'v1.0')">
      <ItemGroup>
        <Reference Include="System.Runtime.InteropServices">
          <HintPath>..\..\packages\System.Runtime.InteropServices\ref\netstandard1.5\System.Runtime.InteropServices.dll</HintPath>
          <Private>False</Private>
          <Paket>True</Paket>
        </Reference>
        <Reference Include="System.Runtime.InteropServices">
          <HintPath>..\..\packages\System.Runtime.InteropServices\ref\netstandard1.5\System.Runtime.InteropServices.xml</HintPath>
          <Private>False</Private>
          <Paket>True</Paket>
        </Reference>
      </ItemGroup>
    </When>
  </Choose>
  <Choose>
    <When Condition="($(TargetFrameworkIdentifier) == '.NETStandard' And ($(TargetFrameworkVersion) == 'v1.6' Or $(TargetFrameworkVersion) == 'v2.0')) Or ($(TargetFrameworkIdentifier) == '.NETCoreApp' And ($(TargetFrameworkVersion) == 'v1.0' Or $(TargetFrameworkVersion) == 'v1.1' Or $(TargetFrameworkVersion) == 'v2.0'))">
      <ItemGroup>
        <Reference Include="System.Runtime.Numerics">
          <HintPath>..\..\packages\System.Runtime.Numerics\ref\netstandard1.1\System.Runtime.Numerics.dll</HintPath>
          <Private>False</Private>
          <Paket>True</Paket>
        </Reference>
        <Reference Include="System.Runtime.Numerics">
          <HintPath>..\..\packages\System.Runtime.Numerics\ref\netstandard1.1\System.Runtime.Numerics.xml</HintPath>
          <Private>False</Private>
          <Paket>True</Paket>
        </Reference>
      </ItemGroup>
    </When>
    <When Condition="($(TargetFrameworkIdentifier) == '.NETStandard' And ($(TargetFrameworkVersion) == 'v1.6' Or $(TargetFrameworkVersion) == 'v2.0')) Or ($(TargetFrameworkIdentifier) == '.NETCoreApp' And ($(TargetFrameworkVersion) == 'v1.0' Or $(TargetFrameworkVersion) == 'v1.1' Or $(TargetFrameworkVersion) == 'v2.0')) Or ($(TargetFrameworkIdentifier) == 'MonoAndroid' And ($(TargetFrameworkVersion) == 'v7.0' Or $(TargetFrameworkVersion) == 'v7.1'))">
      <ItemGroup>
        <Reference Include="System.Runtime.Numerics">
          <HintPath>..\..\packages\System.Runtime.Numerics\lib\netstandard1.3\System.Runtime.Numerics.dll</HintPath>
          <Private>True</Private>
          <Paket>True</Paket>
        </Reference>
      </ItemGroup>
    </When>
  </Choose>
  <Choose>
    <When Condition="($(TargetFrameworkIdentifier) == '.NETStandard' And ($(TargetFrameworkVersion) == 'v1.6' Or $(TargetFrameworkVersion) == 'v2.0')) Or ($(TargetFrameworkIdentifier) == '.NETCoreApp' And ($(TargetFrameworkVersion) == 'v1.0' Or $(TargetFrameworkVersion) == 'v1.1' Or $(TargetFrameworkVersion) == 'v2.0'))">
      <ItemGroup>
        <Reference Include="System.Security.Cryptography.Algorithms">
          <HintPath>..\..\packages\System.Security.Cryptography.Algorithms\ref\netstandard1.6\System.Security.Cryptography.Algorithms.dll</HintPath>
          <Private>False</Private>
          <Paket>True</Paket>
        </Reference>
      </ItemGroup>
    </When>
  </Choose>
  <Choose>
    <When Condition="($(TargetFrameworkIdentifier) == '.NETStandard' And ($(TargetFrameworkVersion) == 'v1.6' Or $(TargetFrameworkVersion) == 'v2.0')) Or ($(TargetFrameworkIdentifier) == '.NETCoreApp' And ($(TargetFrameworkVersion) == 'v1.0' Or $(TargetFrameworkVersion) == 'v1.1' Or $(TargetFrameworkVersion) == 'v2.0'))">
      <ItemGroup>
        <Reference Include="System.Security.Cryptography.Cng">
          <HintPath>..\..\packages\System.Security.Cryptography.Cng\ref\netstandard1.6\System.Security.Cryptography.Cng.dll</HintPath>
          <Private>False</Private>
          <Paket>True</Paket>
        </Reference>
      </ItemGroup>
    </When>
  </Choose>
  <Choose>
    <When Condition="($(TargetFrameworkIdentifier) == '.NETStandard' And ($(TargetFrameworkVersion) == 'v1.6' Or $(TargetFrameworkVersion) == 'v2.0')) Or ($(TargetFrameworkIdentifier) == '.NETCoreApp' And ($(TargetFrameworkVersion) == 'v1.0' Or $(TargetFrameworkVersion) == 'v1.1' Or $(TargetFrameworkVersion) == 'v2.0'))">
      <ItemGroup>
        <Reference Include="System.Security.Cryptography.Csp">
          <HintPath>..\..\packages\System.Security.Cryptography.Csp\ref\netstandard1.3\System.Security.Cryptography.Csp.dll</HintPath>
          <Private>False</Private>
          <Paket>True</Paket>
        </Reference>
      </ItemGroup>
    </When>
  </Choose>
  <Choose>
    <When Condition="($(TargetFrameworkIdentifier) == '.NETStandard' And ($(TargetFrameworkVersion) == 'v1.6' Or $(TargetFrameworkVersion) == 'v2.0')) Or ($(TargetFrameworkIdentifier) == '.NETCoreApp' And ($(TargetFrameworkVersion) == 'v1.0' Or $(TargetFrameworkVersion) == 'v1.1' Or $(TargetFrameworkVersion) == 'v2.0'))">
      <ItemGroup>
        <Reference Include="System.Security.Cryptography.Encoding">
          <HintPath>..\..\packages\System.Security.Cryptography.Encoding\ref\netstandard1.3\System.Security.Cryptography.Encoding.dll</HintPath>
          <Private>False</Private>
          <Paket>True</Paket>
        </Reference>
        <Reference Include="System.Security.Cryptography.Encoding">
          <HintPath>..\..\packages\System.Security.Cryptography.Encoding\ref\netstandard1.3\System.Security.Cryptography.Encoding.xml</HintPath>
          <Private>False</Private>
          <Paket>True</Paket>
        </Reference>
      </ItemGroup>
    </When>
  </Choose>
  <Choose>
    <When Condition="($(TargetFrameworkIdentifier) == '.NETStandard' And ($(TargetFrameworkVersion) == 'v1.6' Or $(TargetFrameworkVersion) == 'v2.0')) Or ($(TargetFrameworkIdentifier) == '.NETCoreApp' And ($(TargetFrameworkVersion) == 'v1.0' Or $(TargetFrameworkVersion) == 'v1.1' Or $(TargetFrameworkVersion) == 'v2.0')) Or ($(TargetFrameworkIdentifier) == 'MonoAndroid' And ($(TargetFrameworkVersion) == 'v7.0' Or $(TargetFrameworkVersion) == 'v7.1'))">
      <ItemGroup>
        <Reference Include="System.Security.Cryptography.OpenSsl">
          <HintPath>..\..\packages\System.Security.Cryptography.OpenSsl\lib\netstandard1.6\System.Security.Cryptography.OpenSsl.dll</HintPath>
          <Private>True</Private>
          <Paket>True</Paket>
        </Reference>
      </ItemGroup>
    </When>
    <When Condition="($(TargetFrameworkIdentifier) == '.NETStandard' And ($(TargetFrameworkVersion) == 'v1.6' Or $(TargetFrameworkVersion) == 'v2.0')) Or ($(TargetFrameworkIdentifier) == '.NETCoreApp' And ($(TargetFrameworkVersion) == 'v1.0' Or $(TargetFrameworkVersion) == 'v1.1' Or $(TargetFrameworkVersion) == 'v2.0'))">
      <ItemGroup>
        <Reference Include="System.Security.Cryptography.OpenSsl">
          <HintPath>..\..\packages\System.Security.Cryptography.OpenSsl\ref\netstandard1.6\System.Security.Cryptography.OpenSsl.dll</HintPath>
          <Private>False</Private>
          <Paket>True</Paket>
        </Reference>
      </ItemGroup>
    </When>
  </Choose>
  <Choose>
    <When Condition="($(TargetFrameworkIdentifier) == '.NETStandard' And ($(TargetFrameworkVersion) == 'v1.6' Or $(TargetFrameworkVersion) == 'v2.0')) Or ($(TargetFrameworkIdentifier) == '.NETCoreApp' And ($(TargetFrameworkVersion) == 'v1.0' Or $(TargetFrameworkVersion) == 'v1.1' Or $(TargetFrameworkVersion) == 'v2.0')) Or ($(TargetFrameworkIdentifier) == 'MonoAndroid' And ($(TargetFrameworkVersion) == 'v7.0' Or $(TargetFrameworkVersion) == 'v7.1'))">
      <ItemGroup>
        <Reference Include="System.Security.Cryptography.Primitives">
          <HintPath>..\..\packages\System.Security.Cryptography.Primitives\lib\netstandard1.3\System.Security.Cryptography.Primitives.dll</HintPath>
          <Private>True</Private>
          <Paket>True</Paket>
        </Reference>
      </ItemGroup>
    </When>
    <When Condition="($(TargetFrameworkIdentifier) == '.NETStandard' And ($(TargetFrameworkVersion) == 'v1.6' Or $(TargetFrameworkVersion) == 'v2.0')) Or ($(TargetFrameworkIdentifier) == '.NETCoreApp' And ($(TargetFrameworkVersion) == 'v1.0' Or $(TargetFrameworkVersion) == 'v1.1' Or $(TargetFrameworkVersion) == 'v2.0'))">
      <ItemGroup>
        <Reference Include="System.Security.Cryptography.Primitives">
          <HintPath>..\..\packages\System.Security.Cryptography.Primitives\ref\netstandard1.3\System.Security.Cryptography.Primitives.dll</HintPath>
          <Private>False</Private>
          <Paket>True</Paket>
        </Reference>
      </ItemGroup>
    </When>
  </Choose>
  <Choose>
    <When Condition="($(TargetFrameworkIdentifier) == '.NETStandard' And ($(TargetFrameworkVersion) == 'v1.6' Or $(TargetFrameworkVersion) == 'v2.0')) Or ($(TargetFrameworkIdentifier) == '.NETCoreApp' And ($(TargetFrameworkVersion) == 'v1.0' Or $(TargetFrameworkVersion) == 'v1.1' Or $(TargetFrameworkVersion) == 'v2.0'))">
      <ItemGroup>
        <Reference Include="System.Security.Cryptography.X509Certificates">
          <HintPath>..\..\packages\System.Security.Cryptography.X509Certificates\ref\netstandard1.4\System.Security.Cryptography.X509Certificates.dll</HintPath>
          <Private>False</Private>
          <Paket>True</Paket>
        </Reference>
        <Reference Include="System.Security.Cryptography.X509Certificates">
          <HintPath>..\..\packages\System.Security.Cryptography.X509Certificates\ref\netstandard1.4\System.Security.Cryptography.X509Certificates.xml</HintPath>
          <Private>False</Private>
          <Paket>True</Paket>
        </Reference>
      </ItemGroup>
    </When>
  </Choose>
  <Choose>
    <When Condition="$(TargetFrameworkIdentifier) == '.NETStandard' And ($(TargetFrameworkVersion) == 'v1.0' Or $(TargetFrameworkVersion) == 'v1.1' Or $(TargetFrameworkVersion) == 'v1.2')">
      <ItemGroup>
        <Reference Include="System.Text.Encoding">
          <HintPath>..\..\packages\System.Text.Encoding\ref\netstandard1.0\System.Text.Encoding.dll</HintPath>
          <Private>False</Private>
          <Paket>True</Paket>
        </Reference>
        <Reference Include="System.Text.Encoding">
          <HintPath>..\..\packages\System.Text.Encoding\ref\netstandard1.0\System.Text.Encoding.xml</HintPath>
          <Private>False</Private>
          <Paket>True</Paket>
        </Reference>
      </ItemGroup>
    </When>
    <When Condition="($(TargetFrameworkIdentifier) == '.NETStandard' And ($(TargetFrameworkVersion) == 'v1.3' Or $(TargetFrameworkVersion) == 'v1.4' Or $(TargetFrameworkVersion) == 'v1.5' Or $(TargetFrameworkVersion) == 'v1.6' Or $(TargetFrameworkVersion) == 'v2.0')) Or ($(TargetFrameworkIdentifier) == '.NETCoreApp' And ($(TargetFrameworkVersion) == 'v1.0' Or $(TargetFrameworkVersion) == 'v1.1' Or $(TargetFrameworkVersion) == 'v2.0'))">
      <ItemGroup>
        <Reference Include="System.Text.Encoding">
          <HintPath>..\..\packages\System.Text.Encoding\ref\netstandard1.3\System.Text.Encoding.dll</HintPath>
          <Private>False</Private>
          <Paket>True</Paket>
        </Reference>
        <Reference Include="System.Text.Encoding">
          <HintPath>..\..\packages\System.Text.Encoding\ref\netstandard1.3\System.Text.Encoding.xml</HintPath>
          <Private>False</Private>
          <Paket>True</Paket>
        </Reference>
      </ItemGroup>
    </When>
  </Choose>
  <Choose>
    <When Condition="$(TargetFrameworkIdentifier) == '.NETCoreApp' And ($(TargetFrameworkVersion) == 'v1.1' Or $(TargetFrameworkVersion) == 'v2.0')">
      <ItemGroup>
        <Reference Include="System.Text.RegularExpressions">
          <HintPath>..\..\packages\System.Text.RegularExpressions\ref\netcoreapp1.1\System.Text.RegularExpressions.dll</HintPath>
          <Private>False</Private>
          <Paket>True</Paket>
        </Reference>
      </ItemGroup>
    </When>
    <When Condition="($(TargetFrameworkIdentifier) == '.NETStandard' And ($(TargetFrameworkVersion) == 'v1.6' Or $(TargetFrameworkVersion) == 'v2.0')) Or ($(TargetFrameworkIdentifier) == '.NETCoreApp' And ($(TargetFrameworkVersion) == 'v1.0' Or $(TargetFrameworkVersion) == 'v1.1' Or $(TargetFrameworkVersion) == 'v2.0')) Or ($(TargetFrameworkIdentifier) == 'MonoAndroid' And ($(TargetFrameworkVersion) == 'v7.0' Or $(TargetFrameworkVersion) == 'v7.1'))">
      <ItemGroup>
        <Reference Include="System.Text.RegularExpressions">
          <HintPath>..\..\packages\System.Text.RegularExpressions\lib\netstandard1.6\System.Text.RegularExpressions.dll</HintPath>
          <Private>True</Private>
          <Paket>True</Paket>
        </Reference>
      </ItemGroup>
    </When>
    <When Condition="($(TargetFrameworkIdentifier) == '.NETStandard' And ($(TargetFrameworkVersion) == 'v1.6' Or $(TargetFrameworkVersion) == 'v2.0')) Or ($(TargetFrameworkIdentifier) == '.NETCoreApp' And $(TargetFrameworkVersion) == 'v1.0')">
      <ItemGroup>
        <Reference Include="System.Text.RegularExpressions">
          <HintPath>..\..\packages\System.Text.RegularExpressions\ref\netstandard1.6\System.Text.RegularExpressions.dll</HintPath>
          <Private>False</Private>
          <Paket>True</Paket>
        </Reference>
        <Reference Include="System.Text.RegularExpressions">
          <HintPath>..\..\packages\System.Text.RegularExpressions\ref\netstandard1.6\System.Text.RegularExpressions.xml</HintPath>
          <Private>False</Private>
          <Paket>True</Paket>
        </Reference>
      </ItemGroup>
    </When>
  </Choose>
  <Choose>
    <When Condition="$(TargetFrameworkIdentifier) == '.NETStandard' And ($(TargetFrameworkVersion) == 'v1.0' Or $(TargetFrameworkVersion) == 'v1.1' Or $(TargetFrameworkVersion) == 'v1.2')">
      <ItemGroup>
        <Reference Include="System.Threading">
          <HintPath>..\..\packages\System.Threading\ref\netstandard1.0\System.Threading.dll</HintPath>
          <Private>False</Private>
          <Paket>True</Paket>
        </Reference>
        <Reference Include="System.Threading">
          <HintPath>..\..\packages\System.Threading\ref\netstandard1.0\System.Threading.xml</HintPath>
          <Private>False</Private>
          <Paket>True</Paket>
        </Reference>
      </ItemGroup>
    </When>
    <When Condition="($(TargetFrameworkIdentifier) == '.NETStandard' And ($(TargetFrameworkVersion) == 'v1.3' Or $(TargetFrameworkVersion) == 'v1.4' Or $(TargetFrameworkVersion) == 'v1.5' Or $(TargetFrameworkVersion) == 'v1.6' Or $(TargetFrameworkVersion) == 'v2.0')) Or ($(TargetFrameworkIdentifier) == '.NETCoreApp' And ($(TargetFrameworkVersion) == 'v1.0' Or $(TargetFrameworkVersion) == 'v1.1' Or $(TargetFrameworkVersion) == 'v2.0')) Or ($(TargetFrameworkIdentifier) == 'MonoAndroid' And ($(TargetFrameworkVersion) == 'v7.0' Or $(TargetFrameworkVersion) == 'v7.1'))">
      <ItemGroup>
        <Reference Include="System.Threading">
          <HintPath>..\..\packages\System.Threading\lib\netstandard1.3\System.Threading.dll</HintPath>
          <Private>True</Private>
          <Paket>True</Paket>
        </Reference>
      </ItemGroup>
    </When>
    <When Condition="($(TargetFrameworkIdentifier) == '.NETStandard' And ($(TargetFrameworkVersion) == 'v1.3' Or $(TargetFrameworkVersion) == 'v1.4' Or $(TargetFrameworkVersion) == 'v1.5' Or $(TargetFrameworkVersion) == 'v1.6' Or $(TargetFrameworkVersion) == 'v2.0')) Or ($(TargetFrameworkIdentifier) == '.NETCoreApp' And ($(TargetFrameworkVersion) == 'v1.0' Or $(TargetFrameworkVersion) == 'v1.1' Or $(TargetFrameworkVersion) == 'v2.0'))">
      <ItemGroup>
        <Reference Include="System.Threading">
          <HintPath>..\..\packages\System.Threading\ref\netstandard1.3\System.Threading.dll</HintPath>
          <Private>False</Private>
          <Paket>True</Paket>
        </Reference>
        <Reference Include="System.Threading">
          <HintPath>..\..\packages\System.Threading\ref\netstandard1.3\System.Threading.xml</HintPath>
          <Private>False</Private>
          <Paket>True</Paket>
        </Reference>
      </ItemGroup>
    </When>
  </Choose>
  <Choose>
    <When Condition="$(TargetFrameworkIdentifier) == '.NETStandard' And ($(TargetFrameworkVersion) == 'v1.0' Or $(TargetFrameworkVersion) == 'v1.1' Or $(TargetFrameworkVersion) == 'v1.2')">
      <ItemGroup>
        <Reference Include="System.Threading.Tasks">
          <HintPath>..\..\packages\System.Threading.Tasks\ref\netstandard1.0\System.Threading.Tasks.dll</HintPath>
          <Private>False</Private>
          <Paket>True</Paket>
        </Reference>
        <Reference Include="System.Threading.Tasks">
          <HintPath>..\..\packages\System.Threading.Tasks\ref\netstandard1.0\System.Threading.Tasks.xml</HintPath>
          <Private>False</Private>
          <Paket>True</Paket>
        </Reference>
      </ItemGroup>
    </When>
    <When Condition="($(TargetFrameworkIdentifier) == '.NETStandard' And ($(TargetFrameworkVersion) == 'v1.3' Or $(TargetFrameworkVersion) == 'v1.4' Or $(TargetFrameworkVersion) == 'v1.5' Or $(TargetFrameworkVersion) == 'v1.6' Or $(TargetFrameworkVersion) == 'v2.0')) Or ($(TargetFrameworkIdentifier) == '.NETCoreApp' And ($(TargetFrameworkVersion) == 'v1.0' Or $(TargetFrameworkVersion) == 'v1.1' Or $(TargetFrameworkVersion) == 'v2.0'))">
      <ItemGroup>
        <Reference Include="System.Threading.Tasks">
          <HintPath>..\..\packages\System.Threading.Tasks\ref\netstandard1.3\System.Threading.Tasks.dll</HintPath>
          <Private>False</Private>
          <Paket>True</Paket>
        </Reference>
        <Reference Include="System.Threading.Tasks">
          <HintPath>..\..\packages\System.Threading.Tasks\ref\netstandard1.3\System.Threading.Tasks.xml</HintPath>
          <Private>False</Private>
          <Paket>True</Paket>
        </Reference>
      </ItemGroup>
    </When>
  </Choose>
  <Choose>
    <When Condition="($(TargetFrameworkIdentifier) == '.NETStandard' And ($(TargetFrameworkVersion) == 'v1.6' Or $(TargetFrameworkVersion) == 'v2.0')) Or ($(TargetFrameworkIdentifier) == '.NETCoreApp' And ($(TargetFrameworkVersion) == 'v1.0' Or $(TargetFrameworkVersion) == 'v1.1' Or $(TargetFrameworkVersion) == 'v2.0'))">
      <ItemGroup>
        <Reference Include="System.Threading.Tasks.Parallel">
          <HintPath>..\..\packages\System.Threading.Tasks.Parallel\ref\netstandard1.1\System.Threading.Tasks.Parallel.dll</HintPath>
          <Private>False</Private>
          <Paket>True</Paket>
        </Reference>
        <Reference Include="System.Threading.Tasks.Parallel">
          <HintPath>..\..\packages\System.Threading.Tasks.Parallel\ref\netstandard1.1\System.Threading.Tasks.Parallel.xml</HintPath>
          <Private>False</Private>
          <Paket>True</Paket>
        </Reference>
      </ItemGroup>
    </When>
    <When Condition="($(TargetFrameworkIdentifier) == '.NETStandard' And ($(TargetFrameworkVersion) == 'v1.6' Or $(TargetFrameworkVersion) == 'v2.0')) Or ($(TargetFrameworkIdentifier) == '.NETCoreApp' And ($(TargetFrameworkVersion) == 'v1.0' Or $(TargetFrameworkVersion) == 'v1.1' Or $(TargetFrameworkVersion) == 'v2.0')) Or ($(TargetFrameworkIdentifier) == 'MonoAndroid' And ($(TargetFrameworkVersion) == 'v7.0' Or $(TargetFrameworkVersion) == 'v7.1'))">
      <ItemGroup>
        <Reference Include="System.Threading.Tasks.Parallel">
          <HintPath>..\..\packages\System.Threading.Tasks.Parallel\lib\netstandard1.3\System.Threading.Tasks.Parallel.dll</HintPath>
          <Private>True</Private>
          <Paket>True</Paket>
        </Reference>
      </ItemGroup>
    </When>
  </Choose>
  <Choose>
    <When Condition="($(TargetFrameworkIdentifier) == '.NETStandard' And ($(TargetFrameworkVersion) == 'v1.6' Or $(TargetFrameworkVersion) == 'v2.0')) Or ($(TargetFrameworkIdentifier) == '.NETCoreApp' And ($(TargetFrameworkVersion) == 'v1.0' Or $(TargetFrameworkVersion) == 'v1.1' Or $(TargetFrameworkVersion) == 'v2.0')) Or ($(TargetFrameworkIdentifier) == 'MonoAndroid' And ($(TargetFrameworkVersion) == 'v7.0' Or $(TargetFrameworkVersion) == 'v7.1'))">
      <ItemGroup>
        <Reference Include="System.Threading.Thread">
          <HintPath>..\..\packages\System.Threading.Thread\lib\netstandard1.3\System.Threading.Thread.dll</HintPath>
          <Private>True</Private>
          <Paket>True</Paket>
        </Reference>
      </ItemGroup>
    </When>
    <When Condition="($(TargetFrameworkIdentifier) == '.NETStandard' And ($(TargetFrameworkVersion) == 'v1.6' Or $(TargetFrameworkVersion) == 'v2.0')) Or ($(TargetFrameworkIdentifier) == '.NETCoreApp' And ($(TargetFrameworkVersion) == 'v1.0' Or $(TargetFrameworkVersion) == 'v1.1' Or $(TargetFrameworkVersion) == 'v2.0'))">
      <ItemGroup>
        <Reference Include="System.Threading.Thread">
          <HintPath>..\..\packages\System.Threading.Thread\ref\netstandard1.3\System.Threading.Thread.dll</HintPath>
          <Private>False</Private>
          <Paket>True</Paket>
        </Reference>
        <Reference Include="System.Threading.Thread">
          <HintPath>..\..\packages\System.Threading.Thread\ref\netstandard1.3\System.Threading.Thread.xml</HintPath>
          <Private>False</Private>
          <Paket>True</Paket>
        </Reference>
      </ItemGroup>
    </When>
  </Choose>
  <Choose>
    <When Condition="($(TargetFrameworkIdentifier) == '.NETStandard' And ($(TargetFrameworkVersion) == 'v1.6' Or $(TargetFrameworkVersion) == 'v2.0')) Or ($(TargetFrameworkIdentifier) == '.NETCoreApp' And ($(TargetFrameworkVersion) == 'v1.0' Or $(TargetFrameworkVersion) == 'v1.1' Or $(TargetFrameworkVersion) == 'v2.0')) Or ($(TargetFrameworkIdentifier) == 'MonoAndroid' And ($(TargetFrameworkVersion) == 'v7.0' Or $(TargetFrameworkVersion) == 'v7.1'))">
      <ItemGroup>
        <Reference Include="System.Threading.ThreadPool">
          <HintPath>..\..\packages\System.Threading.ThreadPool\lib\netstandard1.3\System.Threading.ThreadPool.dll</HintPath>
          <Private>True</Private>
          <Paket>True</Paket>
        </Reference>
      </ItemGroup>
    </When>
    <When Condition="($(TargetFrameworkIdentifier) == '.NETStandard' And ($(TargetFrameworkVersion) == 'v1.6' Or $(TargetFrameworkVersion) == 'v2.0')) Or ($(TargetFrameworkIdentifier) == '.NETCoreApp' And ($(TargetFrameworkVersion) == 'v1.0' Or $(TargetFrameworkVersion) == 'v1.1' Or $(TargetFrameworkVersion) == 'v2.0'))">
      <ItemGroup>
        <Reference Include="System.Threading.ThreadPool">
          <HintPath>..\..\packages\System.Threading.ThreadPool\ref\netstandard1.3\System.Threading.ThreadPool.dll</HintPath>
          <Private>False</Private>
          <Paket>True</Paket>
        </Reference>
        <Reference Include="System.Threading.ThreadPool">
          <HintPath>..\..\packages\System.Threading.ThreadPool\ref\netstandard1.3\System.Threading.ThreadPool.xml</HintPath>
          <Private>False</Private>
          <Paket>True</Paket>
        </Reference>
      </ItemGroup>
    </When>
  </Choose>
  <Choose>
    <When Condition="($(TargetFrameworkIdentifier) == '.NETStandard' And ($(TargetFrameworkVersion) == 'v1.6' Or $(TargetFrameworkVersion) == 'v2.0')) Or ($(TargetFrameworkIdentifier) == '.NETCoreApp' And ($(TargetFrameworkVersion) == 'v1.0' Or $(TargetFrameworkVersion) == 'v1.1' Or $(TargetFrameworkVersion) == 'v2.0'))">
      <ItemGroup>
        <Reference Include="System.Threading.Timer">
          <HintPath>..\..\packages\System.Threading.Timer\ref\netstandard1.2\System.Threading.Timer.dll</HintPath>
          <Private>False</Private>
          <Paket>True</Paket>
        </Reference>
        <Reference Include="System.Threading.Timer">
          <HintPath>..\..\packages\System.Threading.Timer\ref\netstandard1.2\System.Threading.Timer.xml</HintPath>
          <Private>False</Private>
          <Paket>True</Paket>
        </Reference>
      </ItemGroup>
    </When>
  </Choose>
  <Choose>
    <When Condition="($(TargetFrameworkIdentifier) == 'WindowsPhoneApp') Or ($(TargetFrameworkIdentifier) == '.NETCore') Or ($(TargetFrameworkIdentifier) == '.NETStandard' And ($(TargetFrameworkVersion) == 'v1.0' Or $(TargetFrameworkVersion) == 'v1.1' Or $(TargetFrameworkVersion) == 'v1.2' Or $(TargetFrameworkVersion) == 'v1.3' Or $(TargetFrameworkVersion) == 'v1.4' Or $(TargetFrameworkVersion) == 'v1.5' Or $(TargetFrameworkVersion) == 'v1.6' Or $(TargetFrameworkVersion) == 'v2.0')) Or ($(TargetFrameworkIdentifier) == '.NETCoreApp' And ($(TargetFrameworkVersion) == 'v1.0' Or $(TargetFrameworkVersion) == 'v1.1' Or $(TargetFrameworkVersion) == 'v2.0')) Or ($(TargetFrameworkIdentifier) == 'MonoAndroid' And ($(TargetFrameworkVersion) == 'v1.0' Or $(TargetFrameworkVersion) == 'v2.2' Or $(TargetFrameworkVersion) == 'v2.3' Or $(TargetFrameworkVersion) == 'v4.0.3' Or $(TargetFrameworkVersion) == 'v4.1' Or $(TargetFrameworkVersion) == 'v4.2' Or $(TargetFrameworkVersion) == 'v4.3' Or $(TargetFrameworkVersion) == 'v4.4' Or $(TargetFrameworkVersion) == 'v4.4W' Or $(TargetFrameworkVersion) == 'v5.0' Or $(TargetFrameworkVersion) == 'v5.1' Or $(TargetFrameworkVersion) == 'v6.0' Or $(TargetFrameworkVersion) == 'v7.0' Or $(TargetFrameworkVersion) == 'v7.1')) Or ($(TargetFrameworkIdentifier) == 'MonoTouch') Or ($(TargetFrameworkIdentifier) == 'Xamarin.iOS') Or ($(TargetFrameworkIdentifier) == 'Xamarin.Mac') Or ($(TargetFrameworkIdentifier) == 'WindowsPhone' And ($(TargetFrameworkVersion) == 'v8.0' Or $(TargetFrameworkVersion) == 'v8.1')) Or ($(TargetFrameworkIdentifier) == 'Silverlight' And $(TargetFrameworkVersion) == 'v5.0') Or ($(TargetFrameworkProfile) == 'Profile7') Or ($(TargetFrameworkProfile) == 'Profile24') Or ($(TargetFrameworkProfile) == 'Profile31') Or ($(TargetFrameworkProfile) == 'Profile32') Or ($(TargetFrameworkProfile) == 'Profile44') Or ($(TargetFrameworkProfile) == 'Profile47') Or ($(TargetFrameworkProfile) == 'Profile49') Or ($(TargetFrameworkProfile) == 'Profile78') Or ($(TargetFrameworkProfile) == 'Profile84') Or ($(TargetFrameworkProfile) == 'Profile111') Or ($(TargetFrameworkProfile) == 'Profile151') Or ($(TargetFrameworkProfile) == 'Profile157') Or ($(TargetFrameworkProfile) == 'Profile259')">
      <ItemGroup>
        <Reference Include="Zlib.Portable">
          <HintPath>..\..\packages\Zlib.Portable\lib\portable-net4+sl5+wp8+win8+wpa81+MonoTouch+MonoAndroid\Zlib.Portable.dll</HintPath>
          <Private>True</Private>
          <Paket>True</Paket>
        </Reference>
      </ItemGroup>
    </When>
  </Choose>
  <Choose>
    <When Condition="$(TargetFrameworkIdentifier) == '.NETFramework' And ($(TargetFrameworkVersion) == 'v4.5' Or $(TargetFrameworkVersion) == 'v4.5.1' Or $(TargetFrameworkVersion) == 'v4.5.2' Or $(TargetFrameworkVersion) == 'v4.5.3' Or $(TargetFrameworkVersion) == 'v4.6' Or $(TargetFrameworkVersion) == 'v4.6.1' Or $(TargetFrameworkVersion) == 'v4.6.2' Or $(TargetFrameworkVersion) == 'v4.6.3' Or $(TargetFrameworkVersion) == 'v4.7')">
      <ItemGroup>
        <Reference Include="FsUnit.NUnit">
          <HintPath>..\..\packages\test\FsUnit\lib\net45\FsUnit.NUnit.dll</HintPath>
          <Private>True</Private>
          <Paket>True</Paket>
        </Reference>
      </ItemGroup>
    </When>
    <When Condition="($(TargetFrameworkIdentifier) == '.NETStandard' And ($(TargetFrameworkVersion) == 'v1.6' Or $(TargetFrameworkVersion) == 'v2.0')) Or ($(TargetFrameworkIdentifier) == '.NETCoreApp' And ($(TargetFrameworkVersion) == 'v1.0' Or $(TargetFrameworkVersion) == 'v1.1' Or $(TargetFrameworkVersion) == 'v2.0')) Or ($(TargetFrameworkIdentifier) == 'MonoAndroid' And ($(TargetFrameworkVersion) == 'v7.0' Or $(TargetFrameworkVersion) == 'v7.1')) Or ($(TargetFrameworkIdentifier) == 'MonoTouch') Or ($(TargetFrameworkIdentifier) == 'Xamarin.iOS') Or ($(TargetFrameworkIdentifier) == 'Xamarin.Mac')">
      <ItemGroup>
        <Reference Include="FsUnit.NUnit">
          <HintPath>..\..\packages\test\FsUnit\lib\netstandard1.6\FsUnit.NUnit.dll</HintPath>
          <Private>True</Private>
          <Paket>True</Paket>
        </Reference>
      </ItemGroup>
    </When>
  </Choose>
  <Choose>
    <When Condition="($(TargetFrameworkIdentifier) == '.NETStandard' And ($(TargetFrameworkVersion) == 'v1.6' Or $(TargetFrameworkVersion) == 'v2.0')) Or ($(TargetFrameworkIdentifier) == '.NETCoreApp' And ($(TargetFrameworkVersion) == 'v1.0' Or $(TargetFrameworkVersion) == 'v1.1' Or $(TargetFrameworkVersion) == 'v2.0'))">
      <ItemGroup>
        <Reference Include="Microsoft.Win32.Primitives">
          <HintPath>..\..\packages\test\Microsoft.Win32.Primitives\ref\netstandard1.3\Microsoft.Win32.Primitives.dll</HintPath>
          <Private>False</Private>
          <Paket>True</Paket>
        </Reference>
        <Reference Include="Microsoft.Win32.Primitives">
          <HintPath>..\..\packages\test\Microsoft.Win32.Primitives\ref\netstandard1.3\Microsoft.Win32.Primitives.xml</HintPath>
          <Private>False</Private>
          <Paket>True</Paket>
        </Reference>
      </ItemGroup>
    </When>
  </Choose>
  <Choose>
    <When Condition="$(TargetFrameworkIdentifier) == 'MonoAndroid' And ($(TargetFrameworkVersion) == 'v1.0' Or $(TargetFrameworkVersion) == 'v2.2' Or $(TargetFrameworkVersion) == 'v2.3' Or $(TargetFrameworkVersion) == 'v4.0.3' Or $(TargetFrameworkVersion) == 'v4.1' Or $(TargetFrameworkVersion) == 'v4.2' Or $(TargetFrameworkVersion) == 'v4.3' Or $(TargetFrameworkVersion) == 'v4.4' Or $(TargetFrameworkVersion) == 'v4.4W' Or $(TargetFrameworkVersion) == 'v5.0' Or $(TargetFrameworkVersion) == 'v5.1' Or $(TargetFrameworkVersion) == 'v6.0')">
      <ItemGroup>
        <Reference Include="nunit.framework">
          <HintPath>..\..\packages\test\NUnit\lib\MonoAndroid\nunit.framework.dll</HintPath>
          <Private>True</Private>
          <Paket>True</Paket>
        </Reference>
      </ItemGroup>
    </When>
    <When Condition="$(TargetFrameworkIdentifier) == 'Xamarin.iOS'">
      <ItemGroup>
        <Reference Include="nunit.framework">
          <HintPath>..\..\packages\test\NUnit\lib\Xamarin.iOS10\nunit.framework.dll</HintPath>
          <Private>True</Private>
          <Paket>True</Paket>
        </Reference>
      </ItemGroup>
    </When>
    <When Condition="$(TargetFrameworkIdentifier) == '.NETFramework' And ($(TargetFrameworkVersion) == 'v2.0' Or $(TargetFrameworkVersion) == 'v3.0')">
      <ItemGroup>
        <Reference Include="NUnit.System.Linq">
          <HintPath>..\..\packages\test\NUnit\lib\net20\NUnit.System.Linq.dll</HintPath>
          <Private>True</Private>
          <Paket>True</Paket>
        </Reference>
        <Reference Include="nunit.framework">
          <HintPath>..\..\packages\test\NUnit\lib\net20\nunit.framework.dll</HintPath>
          <Private>True</Private>
          <Paket>True</Paket>
        </Reference>
      </ItemGroup>
    </When>
    <When Condition="$(TargetFrameworkIdentifier) == '.NETFramework' And $(TargetFrameworkVersion) == 'v3.5'">
      <ItemGroup>
        <Reference Include="nunit.framework">
          <HintPath>..\..\packages\test\NUnit\lib\net35\nunit.framework.dll</HintPath>
          <Private>True</Private>
          <Paket>True</Paket>
        </Reference>
      </ItemGroup>
    </When>
    <When Condition="$(TargetFrameworkIdentifier) == '.NETFramework' And ($(TargetFrameworkVersion) == 'v4.0' Or $(TargetFrameworkVersion) == 'v4.0.3')">
      <ItemGroup>
        <Reference Include="nunit.framework">
          <HintPath>..\..\packages\test\NUnit\lib\net40\nunit.framework.dll</HintPath>
          <Private>True</Private>
          <Paket>True</Paket>
        </Reference>
      </ItemGroup>
    </When>
    <When Condition="$(TargetFrameworkIdentifier) == '.NETFramework' And ($(TargetFrameworkVersion) == 'v4.5' Or $(TargetFrameworkVersion) == 'v4.5.1' Or $(TargetFrameworkVersion) == 'v4.5.2' Or $(TargetFrameworkVersion) == 'v4.5.3' Or $(TargetFrameworkVersion) == 'v4.6' Or $(TargetFrameworkVersion) == 'v4.6.1' Or $(TargetFrameworkVersion) == 'v4.6.2' Or $(TargetFrameworkVersion) == 'v4.6.3' Or $(TargetFrameworkVersion) == 'v4.7')">
      <ItemGroup>
        <Reference Include="nunit.framework">
          <HintPath>..\..\packages\test\NUnit\lib\net45\nunit.framework.dll</HintPath>
          <Private>True</Private>
          <Paket>True</Paket>
        </Reference>
      </ItemGroup>
    </When>
    <When Condition="($(TargetFrameworkIdentifier) == '.NETStandard' And ($(TargetFrameworkVersion) == 'v1.6' Or $(TargetFrameworkVersion) == 'v2.0')) Or ($(TargetFrameworkIdentifier) == '.NETCoreApp' And ($(TargetFrameworkVersion) == 'v1.0' Or $(TargetFrameworkVersion) == 'v1.1' Or $(TargetFrameworkVersion) == 'v2.0')) Or ($(TargetFrameworkIdentifier) == 'MonoAndroid' And ($(TargetFrameworkVersion) == 'v7.0' Or $(TargetFrameworkVersion) == 'v7.1')) Or ($(TargetFrameworkIdentifier) == 'MonoTouch') Or ($(TargetFrameworkIdentifier) == 'Xamarin.Mac')">
      <ItemGroup>
        <Reference Include="nunit.framework">
          <HintPath>..\..\packages\test\NUnit\lib\netstandard1.6\nunit.framework.dll</HintPath>
          <Private>True</Private>
          <Paket>True</Paket>
        </Reference>
      </ItemGroup>
    </When>
    <When Condition="($(TargetFrameworkIdentifier) == 'WindowsPhoneApp') Or ($(TargetFrameworkIdentifier) == '.NETCore') Or ($(TargetFrameworkIdentifier) == '.NETStandard' And ($(TargetFrameworkVersion) == 'v1.0' Or $(TargetFrameworkVersion) == 'v1.1' Or $(TargetFrameworkVersion) == 'v1.2' Or $(TargetFrameworkVersion) == 'v1.3' Or $(TargetFrameworkVersion) == 'v1.4' Or $(TargetFrameworkVersion) == 'v1.5')) Or ($(TargetFrameworkIdentifier) == 'WindowsPhone' And ($(TargetFrameworkVersion) == 'v8.0' Or $(TargetFrameworkVersion) == 'v8.1')) Or ($(TargetFrameworkProfile) == 'Profile7') Or ($(TargetFrameworkProfile) == 'Profile31') Or ($(TargetFrameworkProfile) == 'Profile32') Or ($(TargetFrameworkProfile) == 'Profile44') Or ($(TargetFrameworkProfile) == 'Profile49') Or ($(TargetFrameworkProfile) == 'Profile78') Or ($(TargetFrameworkProfile) == 'Profile84') Or ($(TargetFrameworkProfile) == 'Profile111') Or ($(TargetFrameworkProfile) == 'Profile151') Or ($(TargetFrameworkProfile) == 'Profile157') Or ($(TargetFrameworkProfile) == 'Profile259')">
      <ItemGroup>
        <Reference Include="nunit.framework">
          <HintPath>..\..\packages\test\NUnit\lib\portable-net45+win8+wp8+wpa81\nunit.framework.dll</HintPath>
          <Private>True</Private>
          <Paket>True</Paket>
        </Reference>
      </ItemGroup>
    </When>
  </Choose>
  <Choose>
    <When Condition="($(TargetFrameworkIdentifier) == '.NETStandard' And ($(TargetFrameworkVersion) == 'v1.6' Or $(TargetFrameworkVersion) == 'v2.0')) Or ($(TargetFrameworkIdentifier) == '.NETCoreApp' And ($(TargetFrameworkVersion) == 'v1.0' Or $(TargetFrameworkVersion) == 'v1.1' Or $(TargetFrameworkVersion) == 'v2.0')) Or ($(TargetFrameworkIdentifier) == 'MonoAndroid' And ($(TargetFrameworkVersion) == 'v7.0' Or $(TargetFrameworkVersion) == 'v7.1'))">
      <ItemGroup>
        <Reference Include="System.AppContext">
          <HintPath>..\..\packages\test\System.AppContext\lib\netstandard1.6\System.AppContext.dll</HintPath>
          <Private>True</Private>
          <Paket>True</Paket>
        </Reference>
      </ItemGroup>
    </When>
    <When Condition="($(TargetFrameworkIdentifier) == '.NETStandard' And ($(TargetFrameworkVersion) == 'v1.6' Or $(TargetFrameworkVersion) == 'v2.0')) Or ($(TargetFrameworkIdentifier) == '.NETCoreApp' And ($(TargetFrameworkVersion) == 'v1.0' Or $(TargetFrameworkVersion) == 'v1.1' Or $(TargetFrameworkVersion) == 'v2.0'))">
      <ItemGroup>
        <Reference Include="System.AppContext">
          <HintPath>..\..\packages\test\System.AppContext\ref\netstandard1.6\System.AppContext.dll</HintPath>
          <Private>False</Private>
          <Paket>True</Paket>
        </Reference>
        <Reference Include="System.AppContext">
          <HintPath>..\..\packages\test\System.AppContext\ref\netstandard1.6\System.AppContext.xml</HintPath>
          <Private>False</Private>
          <Paket>True</Paket>
        </Reference>
      </ItemGroup>
    </When>
  </Choose>
  <Choose>
    <When Condition="($(TargetFrameworkIdentifier) == '.NETStandard' And ($(TargetFrameworkVersion) == 'v1.6' Or $(TargetFrameworkVersion) == 'v2.0')) Or ($(TargetFrameworkIdentifier) == '.NETCoreApp' And ($(TargetFrameworkVersion) == 'v1.0' Or $(TargetFrameworkVersion) == 'v1.1' Or $(TargetFrameworkVersion) == 'v2.0')) Or ($(TargetFrameworkIdentifier) == 'MonoAndroid' And ($(TargetFrameworkVersion) == 'v7.0' Or $(TargetFrameworkVersion) == 'v7.1'))">
      <ItemGroup>
        <Reference Include="System.Buffers">
          <HintPath>..\..\packages\test\System.Buffers\lib\netstandard1.1\System.Buffers.dll</HintPath>
          <Private>True</Private>
          <Paket>True</Paket>
        </Reference>
      </ItemGroup>
    </When>
  </Choose>
  <Choose>
    <When Condition="$(TargetFrameworkIdentifier) == 'MonoAndroid' And ($(TargetFrameworkVersion) == 'v7.0' Or $(TargetFrameworkVersion) == 'v7.1')">
      <ItemGroup>
        <Reference Include="System.IO.Compression">
          <Paket>True</Paket>
        </Reference>
      </ItemGroup>
    </When>
    <When Condition="$(TargetFrameworkIdentifier) == 'MonoTouch'">
      <ItemGroup>
        <Reference Include="System.IO.Compression">
          <Paket>True</Paket>
        </Reference>
      </ItemGroup>
    </When>
    <When Condition="($(TargetFrameworkIdentifier) == '.NETStandard' And ($(TargetFrameworkVersion) == 'v1.6' Or $(TargetFrameworkVersion) == 'v2.0')) Or ($(TargetFrameworkIdentifier) == '.NETCoreApp' And ($(TargetFrameworkVersion) == 'v1.0' Or $(TargetFrameworkVersion) == 'v1.1' Or $(TargetFrameworkVersion) == 'v2.0'))">
      <ItemGroup>
        <Reference Include="System.IO.Compression">
          <HintPath>..\..\packages\test\System.IO.Compression\ref\netstandard1.3\System.IO.Compression.dll</HintPath>
          <Private>False</Private>
          <Paket>True</Paket>
        </Reference>
        <Reference Include="System.IO.Compression">
          <HintPath>..\..\packages\test\System.IO.Compression\ref\netstandard1.3\System.IO.Compression.xml</HintPath>
          <Private>False</Private>
          <Paket>True</Paket>
        </Reference>
      </ItemGroup>
    </When>
    <When Condition="$(TargetFrameworkIdentifier) == 'Xamarin.iOS'">
      <ItemGroup>
        <Reference Include="System.IO.Compression">
          <Paket>True</Paket>
        </Reference>
      </ItemGroup>
    </When>
    <When Condition="$(TargetFrameworkIdentifier) == 'Xamarin.Mac'">
      <ItemGroup>
        <Reference Include="System.IO.Compression">
          <Paket>True</Paket>
        </Reference>
      </ItemGroup>
    </When>
  </Choose>
  <Choose>
    <When Condition="($(TargetFrameworkIdentifier) == '.NETStandard' And ($(TargetFrameworkVersion) == 'v1.6' Or $(TargetFrameworkVersion) == 'v2.0')) Or ($(TargetFrameworkIdentifier) == '.NETCoreApp' And ($(TargetFrameworkVersion) == 'v1.0' Or $(TargetFrameworkVersion) == 'v1.1' Or $(TargetFrameworkVersion) == 'v2.0')) Or ($(TargetFrameworkIdentifier) == 'MonoAndroid' And ($(TargetFrameworkVersion) == 'v7.0' Or $(TargetFrameworkVersion) == 'v7.1'))">
      <ItemGroup>
        <Reference Include="System.IO.Compression.ZipFile">
          <HintPath>..\..\packages\test\System.IO.Compression.ZipFile\lib\netstandard1.3\System.IO.Compression.ZipFile.dll</HintPath>
          <Private>True</Private>
          <Paket>True</Paket>
        </Reference>
      </ItemGroup>
    </When>
    <When Condition="($(TargetFrameworkIdentifier) == '.NETStandard' And ($(TargetFrameworkVersion) == 'v1.6' Or $(TargetFrameworkVersion) == 'v2.0')) Or ($(TargetFrameworkIdentifier) == '.NETCoreApp' And ($(TargetFrameworkVersion) == 'v1.0' Or $(TargetFrameworkVersion) == 'v1.1' Or $(TargetFrameworkVersion) == 'v2.0'))">
      <ItemGroup>
        <Reference Include="System.IO.Compression.ZipFile">
          <HintPath>..\..\packages\test\System.IO.Compression.ZipFile\ref\netstandard1.3\System.IO.Compression.ZipFile.dll</HintPath>
          <Private>False</Private>
          <Paket>True</Paket>
        </Reference>
        <Reference Include="System.IO.Compression.ZipFile">
          <HintPath>..\..\packages\test\System.IO.Compression.ZipFile\ref\netstandard1.3\System.IO.Compression.ZipFile.xml</HintPath>
          <Private>False</Private>
          <Paket>True</Paket>
        </Reference>
      </ItemGroup>
    </When>
  </Choose>
  <Choose>
    <When Condition="($(TargetFrameworkIdentifier) == '.NETStandard' And ($(TargetFrameworkVersion) == 'v1.6' Or $(TargetFrameworkVersion) == 'v2.0')) Or ($(TargetFrameworkIdentifier) == '.NETCoreApp' And ($(TargetFrameworkVersion) == 'v1.0' Or $(TargetFrameworkVersion) == 'v1.1' Or $(TargetFrameworkVersion) == 'v2.0'))">
      <ItemGroup>
        <Reference Include="System.Net.Sockets">
          <HintPath>..\..\packages\test\System.Net.Sockets\ref\netstandard1.3\System.Net.Sockets.dll</HintPath>
          <Private>False</Private>
          <Paket>True</Paket>
        </Reference>
        <Reference Include="System.Net.Sockets">
          <HintPath>..\..\packages\test\System.Net.Sockets\ref\netstandard1.3\System.Net.Sockets.xml</HintPath>
          <Private>False</Private>
          <Paket>True</Paket>
        </Reference>
      </ItemGroup>
    </When>
  </Choose>
  <Choose>
    <When Condition="($(TargetFrameworkIdentifier) == '.NETStandard' And ($(TargetFrameworkVersion) == 'v1.6' Or $(TargetFrameworkVersion) == 'v2.0')) Or ($(TargetFrameworkIdentifier) == '.NETCoreApp' And ($(TargetFrameworkVersion) == 'v1.0' Or $(TargetFrameworkVersion) == 'v1.1' Or $(TargetFrameworkVersion) == 'v2.0')) Or ($(TargetFrameworkIdentifier) == 'MonoAndroid' And ($(TargetFrameworkVersion) == 'v7.0' Or $(TargetFrameworkVersion) == 'v7.1'))">
      <ItemGroup>
        <Reference Include="System.Runtime.InteropServices.RuntimeInformation">
          <HintPath>..\..\packages\test\System.Runtime.InteropServices.RuntimeInformation\lib\netstandard1.1\System.Runtime.InteropServices.RuntimeInformation.dll</HintPath>
          <Private>True</Private>
          <Paket>True</Paket>
        </Reference>
      </ItemGroup>
    </When>
    <When Condition="($(TargetFrameworkIdentifier) == '.NETStandard' And ($(TargetFrameworkVersion) == 'v1.6' Or $(TargetFrameworkVersion) == 'v2.0')) Or ($(TargetFrameworkIdentifier) == '.NETCoreApp' And ($(TargetFrameworkVersion) == 'v1.0' Or $(TargetFrameworkVersion) == 'v1.1' Or $(TargetFrameworkVersion) == 'v2.0'))">
      <ItemGroup>
        <Reference Include="System.Runtime.InteropServices.RuntimeInformation">
          <HintPath>..\..\packages\test\System.Runtime.InteropServices.RuntimeInformation\ref\netstandard1.1\System.Runtime.InteropServices.RuntimeInformation.dll</HintPath>
          <Private>False</Private>
          <Paket>True</Paket>
        </Reference>
      </ItemGroup>
    </When>
  </Choose>
  <Choose>
    <When Condition="($(TargetFrameworkIdentifier) == '.NETStandard' And ($(TargetFrameworkVersion) == 'v1.6' Or $(TargetFrameworkVersion) == 'v2.0')) Or ($(TargetFrameworkIdentifier) == '.NETCoreApp' And ($(TargetFrameworkVersion) == 'v1.0' Or $(TargetFrameworkVersion) == 'v1.1' Or $(TargetFrameworkVersion) == 'v2.0')) Or ($(TargetFrameworkIdentifier) == 'MonoAndroid' And ($(TargetFrameworkVersion) == 'v7.0' Or $(TargetFrameworkVersion) == 'v7.1'))">
      <ItemGroup>
        <Reference Include="System.Runtime.Loader">
          <HintPath>..\..\packages\test\System.Runtime.Loader\lib\netstandard1.5\System.Runtime.Loader.dll</HintPath>
          <Private>True</Private>
          <Paket>True</Paket>
        </Reference>
      </ItemGroup>
    </When>
    <When Condition="($(TargetFrameworkIdentifier) == '.NETStandard' And ($(TargetFrameworkVersion) == 'v1.6' Or $(TargetFrameworkVersion) == 'v2.0')) Or ($(TargetFrameworkIdentifier) == '.NETCoreApp' And ($(TargetFrameworkVersion) == 'v1.0' Or $(TargetFrameworkVersion) == 'v1.1' Or $(TargetFrameworkVersion) == 'v2.0'))">
      <ItemGroup>
        <Reference Include="System.Runtime.Loader">
          <HintPath>..\..\packages\test\System.Runtime.Loader\ref\netstandard1.5\System.Runtime.Loader.dll</HintPath>
          <Private>False</Private>
          <Paket>True</Paket>
        </Reference>
        <Reference Include="System.Runtime.Loader">
          <HintPath>..\..\packages\test\System.Runtime.Loader\ref\netstandard1.5\System.Runtime.Loader.xml</HintPath>
          <Private>False</Private>
          <Paket>True</Paket>
        </Reference>
      </ItemGroup>
    </When>
  </Choose>
  <Choose>
    <When Condition="($(TargetFrameworkIdentifier) == '.NETStandard' And ($(TargetFrameworkVersion) == 'v1.6' Or $(TargetFrameworkVersion) == 'v2.0')) Or ($(TargetFrameworkIdentifier) == '.NETCoreApp' And ($(TargetFrameworkVersion) == 'v1.0' Or $(TargetFrameworkVersion) == 'v1.1' Or $(TargetFrameworkVersion) == 'v2.0'))">
      <ItemGroup>
        <Reference Include="System.Text.Encoding.Extensions">
          <HintPath>..\..\packages\test\System.Text.Encoding.Extensions\ref\netstandard1.3\System.Text.Encoding.Extensions.dll</HintPath>
          <Private>False</Private>
          <Paket>True</Paket>
        </Reference>
        <Reference Include="System.Text.Encoding.Extensions">
          <HintPath>..\..\packages\test\System.Text.Encoding.Extensions\ref\netstandard1.3\System.Text.Encoding.Extensions.xml</HintPath>
          <Private>False</Private>
          <Paket>True</Paket>
        </Reference>
      </ItemGroup>
    </When>
  </Choose>
  <Choose>
    <When Condition="($(TargetFrameworkIdentifier) == '.NETStandard' And ($(TargetFrameworkVersion) == 'v1.6' Or $(TargetFrameworkVersion) == 'v2.0')) Or ($(TargetFrameworkIdentifier) == '.NETCoreApp' And ($(TargetFrameworkVersion) == 'v1.0' Or $(TargetFrameworkVersion) == 'v1.1' Or $(TargetFrameworkVersion) == 'v2.0')) Or ($(TargetFrameworkIdentifier) == 'MonoAndroid' And ($(TargetFrameworkVersion) == 'v7.0' Or $(TargetFrameworkVersion) == 'v7.1'))">
      <ItemGroup>
        <Reference Include="System.Threading.Tasks.Extensions">
          <HintPath>..\..\packages\test\System.Threading.Tasks.Extensions\lib\netstandard1.0\System.Threading.Tasks.Extensions.dll</HintPath>
          <Private>True</Private>
          <Paket>True</Paket>
        </Reference>
      </ItemGroup>
    </When>
  </Choose>
  <Choose>
    <When Condition="($(TargetFrameworkIdentifier) == '.NETStandard' And ($(TargetFrameworkVersion) == 'v1.6' Or $(TargetFrameworkVersion) == 'v2.0')) Or ($(TargetFrameworkIdentifier) == '.NETCoreApp' And ($(TargetFrameworkVersion) == 'v1.0' Or $(TargetFrameworkVersion) == 'v1.1' Or $(TargetFrameworkVersion) == 'v2.0')) Or ($(TargetFrameworkIdentifier) == 'MonoAndroid' And ($(TargetFrameworkVersion) == 'v7.0' Or $(TargetFrameworkVersion) == 'v7.1'))">
      <ItemGroup>
        <Reference Include="System.Xml.ReaderWriter">
          <HintPath>..\..\packages\test\System.Xml.ReaderWriter\lib\netstandard1.3\System.Xml.ReaderWriter.dll</HintPath>
          <Private>True</Private>
          <Paket>True</Paket>
        </Reference>
      </ItemGroup>
    </When>
    <When Condition="($(TargetFrameworkIdentifier) == '.NETStandard' And ($(TargetFrameworkVersion) == 'v1.6' Or $(TargetFrameworkVersion) == 'v2.0')) Or ($(TargetFrameworkIdentifier) == '.NETCoreApp' And ($(TargetFrameworkVersion) == 'v1.0' Or $(TargetFrameworkVersion) == 'v1.1' Or $(TargetFrameworkVersion) == 'v2.0'))">
      <ItemGroup>
        <Reference Include="System.Xml.ReaderWriter">
          <HintPath>..\..\packages\test\System.Xml.ReaderWriter\ref\netstandard1.3\System.Xml.ReaderWriter.dll</HintPath>
          <Private>False</Private>
          <Paket>True</Paket>
        </Reference>
        <Reference Include="System.Xml.ReaderWriter">
          <HintPath>..\..\packages\test\System.Xml.ReaderWriter\ref\netstandard1.3\System.Xml.ReaderWriter.xml</HintPath>
          <Private>False</Private>
          <Paket>True</Paket>
        </Reference>
      </ItemGroup>
    </When>
  </Choose>
  <Choose>
    <When Condition="($(TargetFrameworkIdentifier) == '.NETStandard' And ($(TargetFrameworkVersion) == 'v1.6' Or $(TargetFrameworkVersion) == 'v2.0')) Or ($(TargetFrameworkIdentifier) == '.NETCoreApp' And ($(TargetFrameworkVersion) == 'v1.0' Or $(TargetFrameworkVersion) == 'v1.1' Or $(TargetFrameworkVersion) == 'v2.0')) Or ($(TargetFrameworkIdentifier) == 'MonoAndroid' And ($(TargetFrameworkVersion) == 'v7.0' Or $(TargetFrameworkVersion) == 'v7.1'))">
      <ItemGroup>
        <Reference Include="System.Xml.XDocument">
          <HintPath>..\..\packages\test\System.Xml.XDocument\lib\netstandard1.3\System.Xml.XDocument.dll</HintPath>
          <Private>True</Private>
          <Paket>True</Paket>
        </Reference>
      </ItemGroup>
    </When>
    <When Condition="($(TargetFrameworkIdentifier) == '.NETStandard' And ($(TargetFrameworkVersion) == 'v1.6' Or $(TargetFrameworkVersion) == 'v2.0')) Or ($(TargetFrameworkIdentifier) == '.NETCoreApp' And ($(TargetFrameworkVersion) == 'v1.0' Or $(TargetFrameworkVersion) == 'v1.1' Or $(TargetFrameworkVersion) == 'v2.0'))">
      <ItemGroup>
        <Reference Include="System.Xml.XDocument">
          <HintPath>..\..\packages\test\System.Xml.XDocument\ref\netstandard1.3\System.Xml.XDocument.dll</HintPath>
          <Private>False</Private>
          <Paket>True</Paket>
        </Reference>
        <Reference Include="System.Xml.XDocument">
          <HintPath>..\..\packages\test\System.Xml.XDocument\ref\netstandard1.3\System.Xml.XDocument.xml</HintPath>
          <Private>False</Private>
          <Paket>True</Paket>
        </Reference>
      </ItemGroup>
    </When>
  </Choose>
>>>>>>> 23f92586
</Project><|MERGE_RESOLUTION|>--- conflicted
+++ resolved
@@ -28,9 +28,7 @@
     <ProjectReference Include="..\..\src\FSharp.Formatting.Common\FSharp.Formatting.Common.fsproj" />
     <ProjectReference Include="..\..\src\FSharp.Markdown\FSharp.Markdown.fsproj" />
   </ItemGroup>
-<<<<<<< HEAD
   <Import Project="..\..\.paket\Paket.Restore.targets" />
-=======
   <Choose>
     <When Condition="$(TargetFrameworkIdentifier) == '.NETFramework' And ($(TargetFrameworkVersion) == 'v4.5' Or $(TargetFrameworkVersion) == 'v4.5.1' Or $(TargetFrameworkVersion) == 'v4.5.2' Or $(TargetFrameworkVersion) == 'v4.5.3' Or $(TargetFrameworkVersion) == 'v4.6' Or $(TargetFrameworkVersion) == 'v4.6.1' Or $(TargetFrameworkVersion) == 'v4.6.2' Or $(TargetFrameworkVersion) == 'v4.6.3' Or $(TargetFrameworkVersion) == 'v4.7')">
       <ItemGroup>
@@ -1707,5 +1705,4 @@
       </ItemGroup>
     </When>
   </Choose>
->>>>>>> 23f92586
 </Project>