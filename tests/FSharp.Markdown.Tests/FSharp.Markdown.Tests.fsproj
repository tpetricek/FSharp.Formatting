﻿<Project Sdk="Microsoft.NET.Sdk">
  <PropertyGroup>
<<<<<<< HEAD
    <TargetFrameworks>net461</TargetFrameworks>
=======
>>>>>>> 9291f377
    <TargetFramework>netcoreapp2.2</TargetFramework>
    <OutputType>Library</OutputType>
    <SolutionDir>..\..\</SolutionDir>
    <OutputPath>$(SolutionDir)\tests\bin</OutputPath>
    <DocumentationFile>$(OutputPath)\$(AssemblyFile).xml</DocumentationFile>
<<<<<<< HEAD
    <AutoGenerateBindingRedirects>false</AutoGenerateBindingRedirects>
=======
>>>>>>> 9291f377
    <AutoGenerateBindingRedirects>true</AutoGenerateBindingRedirects>
    <AppendTargetFrameworkToOutputPath>false</AppendTargetFrameworkToOutputPath>
  </PropertyGroup>
  <ItemGroup>
    <None Include="paket.references" />
    <Compile Include="TestFiles.fs" />
    <Compile Include="Markdown.fs" />
    <Compile Include="Externals.fs" />
    <Compile Include="CommonMarkSpecTest.fs" />
  </ItemGroup>
<<<<<<< HEAD
  <ItemGroup Condition="'$(TargetFramework)'!='netstandard2.0'">
    <Reference Include="mscorlib" />
    <Reference Include="System" />
    <Reference Include="System.Core" />
    <Reference Include="System.Numerics" />
  </ItemGroup>
=======
>>>>>>> 9291f377

  <ItemGroup>
    <ProjectReference Include="..\..\src\FSharp.Formatting.Common\FSharp.Formatting.Common.fsproj" />
    <ProjectReference Include="..\..\src\FSharp.Markdown\FSharp.Markdown.fsproj" />
  </ItemGroup>
  <ItemGroup>
    <Service Include="{82a7f48d-3b50-4b1e-b82e-3ada8210c358}" />
  </ItemGroup>
  <Import Project="..\..\.paket\Paket.Restore.targets" />
</Project><|MERGE_RESOLUTION|>--- conflicted
+++ resolved
@@ -1,18 +1,10 @@
 ﻿<Project Sdk="Microsoft.NET.Sdk">
   <PropertyGroup>
-<<<<<<< HEAD
-    <TargetFrameworks>net461</TargetFrameworks>
-=======
->>>>>>> 9291f377
     <TargetFramework>netcoreapp2.2</TargetFramework>
-    <OutputType>Library</OutputType>
+    <OutputType>Exe</OutputType>
     <SolutionDir>..\..\</SolutionDir>
     <OutputPath>$(SolutionDir)\tests\bin</OutputPath>
     <DocumentationFile>$(OutputPath)\$(AssemblyFile).xml</DocumentationFile>
-<<<<<<< HEAD
-    <AutoGenerateBindingRedirects>false</AutoGenerateBindingRedirects>
-=======
->>>>>>> 9291f377
     <AutoGenerateBindingRedirects>true</AutoGenerateBindingRedirects>
     <AppendTargetFrameworkToOutputPath>false</AppendTargetFrameworkToOutputPath>
   </PropertyGroup>
@@ -23,15 +15,6 @@
     <Compile Include="Externals.fs" />
     <Compile Include="CommonMarkSpecTest.fs" />
   </ItemGroup>
-<<<<<<< HEAD
-  <ItemGroup Condition="'$(TargetFramework)'!='netstandard2.0'">
-    <Reference Include="mscorlib" />
-    <Reference Include="System" />
-    <Reference Include="System.Core" />
-    <Reference Include="System.Numerics" />
-  </ItemGroup>
-=======
->>>>>>> 9291f377
 
   <ItemGroup>
     <ProjectReference Include="..\..\src\FSharp.Formatting.Common\FSharp.Formatting.Common.fsproj" />
