--- conflicted
+++ resolved
@@ -1,10 +1,4 @@
 FSharp.Core
 group Test
-<<<<<<< HEAD
-FsUnit
-=======
-NUnit
-FsUnit
-NUnit3TestAdapter
-Microsoft.NET.Test.Sdk
->>>>>>> 51fa95bb
+
+FsUnit