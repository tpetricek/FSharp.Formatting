﻿<Project Sdk="Microsoft.NET.Sdk">
  <PropertyGroup>
    <TargetFramework>net461</TargetFramework>
    <SolutionDir>..\..\..\..\</SolutionDir>
     <OutputType>Library</OutputType>
    <OutputPath>$(SolutionDir)\tests\bin</OutputPath>
    <AppendTargetFrameworkToOutputPath>false</AppendTargetFrameworkToOutputPath>
    <DocumentationFile>$(SolutionDir)\tests\bin\$(AssemblyName).xml</DocumentationFile>
<<<<<<< HEAD
  </PropertyGroup>
  <ItemGroup>
    <None Include="crefLib2.fsproj.paket.references" />
    <Compile Include="Library2.fs" />
  </ItemGroup>
  <ItemGroup>
    <ProjectReference Include="crefLib1.fsproj" />
  </ItemGroup>
=======
    <AutoGenerateBindingRedirects>true</AutoGenerateBindingRedirects>
  </PropertyGroup>

  <ItemGroup>
    <Reference Include="mscorlib" />
    <Reference Include="System" />
    <Reference Include="System.Core" />
    <Reference Include="System.Numerics" />
  </ItemGroup>

  <ItemGroup>
    <None Include="crefLib2.fsproj.paket.references" />
    <Compile Include="Library2.fs" />
  </ItemGroup>
  <ItemGroup>
    <ProjectReference Include="crefLib1.fsproj" />
  </ItemGroup>
>>>>>>> 59372f88
  <Import Project="..\..\..\..\.paket\Paket.Restore.targets" />
</Project><|MERGE_RESOLUTION|>--- conflicted
+++ resolved
@@ -6,7 +6,6 @@
     <OutputPath>$(SolutionDir)\tests\bin</OutputPath>
     <AppendTargetFrameworkToOutputPath>false</AppendTargetFrameworkToOutputPath>
     <DocumentationFile>$(SolutionDir)\tests\bin\$(AssemblyName).xml</DocumentationFile>
-<<<<<<< HEAD
   </PropertyGroup>
   <ItemGroup>
     <None Include="crefLib2.fsproj.paket.references" />
@@ -15,7 +14,6 @@
   <ItemGroup>
     <ProjectReference Include="crefLib1.fsproj" />
   </ItemGroup>
-=======
     <AutoGenerateBindingRedirects>true</AutoGenerateBindingRedirects>
   </PropertyGroup>
 
@@ -33,6 +31,5 @@
   <ItemGroup>
     <ProjectReference Include="crefLib1.fsproj" />
   </ItemGroup>
->>>>>>> 59372f88
   <Import Project="..\..\..\..\.paket\Paket.Restore.targets" />
 </Project>