--- conflicted
+++ resolved
@@ -20,9 +20,7 @@
     <Reference Include="System.Core" />
     <Reference Include="System.Numerics" />
   </ItemGroup>
-<<<<<<< HEAD
   <Import Project="..\..\..\..\.paket\Paket.Restore.targets" />
-=======
   <!-- To modify your build process, add your task inside one of the targets below and uncomment it. 
        Other similar extension points exist, see Microsoft.Common.targets.
   <Target Name="BeforeBuild">
@@ -1735,5 +1733,4 @@
       </ItemGroup>
     </When>
   </Choose>
->>>>>>> 23f92586
 </Project>