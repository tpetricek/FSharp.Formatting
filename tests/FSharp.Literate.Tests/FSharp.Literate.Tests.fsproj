--- conflicted
+++ resolved
@@ -1,25 +1,14 @@
 ﻿<Project Sdk="Microsoft.NET.Sdk">
   <PropertyGroup>
-<<<<<<< HEAD
-    <TargetFrameworks>net461</TargetFrameworks>
-=======
->>>>>>> 9291f377
     <TargetFramework>netcoreapp2.2</TargetFramework>
-    <!--<TargetFramework>net462</TargetFramework>-->
-    <OutputType>Library</OutputType>
+    <OutputType>Exe</OutputType>
     <SolutionDir>..\..\</SolutionDir>
     <OutputPath>$(SolutionDir)\tests\bin</OutputPath>
     <DocumentationFile>$(OutputPath)\$(AssemblyFile).xml</DocumentationFile>
-<<<<<<< HEAD
-    <AutoGenerateBindingRedirects>false</AutoGenerateBindingRedirects>
-=======
->>>>>>> 9291f377
     <AutoGenerateBindingRedirects>true</AutoGenerateBindingRedirects>
     <AppendTargetFrameworkToOutputPath>false</AppendTargetFrameworkToOutputPath>
   </PropertyGroup>
   <ItemGroup>
-    <None Include="app.config" />
-    <None Include="paket.references" />
     <None Include="Files/simple.md" />
     <None Include="Files/simple.fsx" />
     <None Include="Files/template.html" />
@@ -32,17 +21,7 @@
     <Compile Include="Tests.fs" />
     <Compile Include="EvalTests.fs" />
   </ItemGroup>
-<<<<<<< HEAD
-  <ItemGroup Condition="'$(TargetFramework)'!='netstandard2.0'">
-=======
->>>>>>> 9291f377
-  <!--<ItemGroup Condition="'$(TargetFramework)'!='netstandard2.0'">
-    <Reference Include="mscorlib" />
-    <Reference Include="System" />
-    <Reference Include="System.Core" />
-    <Reference Include="System.Numerics" />
-    <Reference Include="System.Web" />
-  </ItemGroup>-->
+
   <ItemGroup>
     <ProjectReference Include="..\..\FSharp.Formatting.TestHelpers\FSharp.Formatting.TestHelpers.fsproj" />
     <ProjectReference Include="..\..\src\CSharpFormat\CSharpFormat.csproj" />
