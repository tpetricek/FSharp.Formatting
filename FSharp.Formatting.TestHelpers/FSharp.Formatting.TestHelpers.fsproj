<<<<<<< HEAD
﻿<Project Sdk="Microsoft.NET.Sdk">
=======
﻿<?xml version="1.0" encoding="utf-8"?>
<Project Sdk="Microsoft.NET.Sdk">
  
>>>>>>> 59372f88
  <PropertyGroup>
    <TargetFramework>net461</TargetFramework>
    <DocumentationFile>..\bin\$(AssemblyName).XML</DocumentationFile>
    <OutputPath>..\bin</OutputPath>
    <AppendTargetFrameworkToOutputPath>false</AppendTargetFrameworkToOutputPath>
<<<<<<< HEAD

  </PropertyGroup>
  
=======
    <AutoGenerateBindingRedirects>true</AutoGenerateBindingRedirects>    
  </PropertyGroup>

>>>>>>> 59372f88
  <ItemGroup>
    <Reference Include="mscorlib" />
    <Reference Include="System" />
    <Reference Include="System.Core" />
    <Reference Include="System.Numerics" />
    <Content Include="app.config" />
  </ItemGroup>
  <ItemGroup>
    <Content Include="paket.references" />
    <Compile Include="AssemblyInfo.fs" />
    <Compile Include="TestHelpers.fs" />
    <None Include="Script.fsx" />
  </ItemGroup>


  <ItemGroup>
    <Content Include="paket.references" />
    <Compile Include="AssemblyInfo.fs" />
    <Compile Include="TestHelpers.fs" />
    <None Include="Script.fsx" />
  </ItemGroup>

  <ItemGroup>
    <ProjectReference Include="..\src\FSharp.Formatting.Common\FSharp.Formatting.Common.fsproj" />
  </ItemGroup>
  <Import Project="..\.paket\Paket.Restore.targets" />
</Project><|MERGE_RESOLUTION|>--- conflicted
+++ resolved
@@ -1,24 +1,18 @@
-<<<<<<< HEAD
 ﻿<Project Sdk="Microsoft.NET.Sdk">
-=======
 ﻿<?xml version="1.0" encoding="utf-8"?>
 <Project Sdk="Microsoft.NET.Sdk">
   
->>>>>>> 59372f88
   <PropertyGroup>
     <TargetFramework>net461</TargetFramework>
     <DocumentationFile>..\bin\$(AssemblyName).XML</DocumentationFile>
     <OutputPath>..\bin</OutputPath>
     <AppendTargetFrameworkToOutputPath>false</AppendTargetFrameworkToOutputPath>
-<<<<<<< HEAD
 
   </PropertyGroup>
   
-=======
     <AutoGenerateBindingRedirects>true</AutoGenerateBindingRedirects>    
   </PropertyGroup>
 
->>>>>>> 59372f88
   <ItemGroup>
     <Reference Include="mscorlib" />
     <Reference Include="System" />
