﻿namespace FSharp.MetadataFormat

open System
open System.Reflection
open System.Collections.Generic
open Microsoft.FSharp.Compiler.SourceCodeServices
open Microsoft.FSharp.Compiler.Range
open FSharp.Patterns

open System.Text
open System.IO
open System.Xml
open System.Xml.Linq

type Comment =
  { Blurb : string
    FullText : string
    Sections : list<KeyValuePair<string, string>> }
  static member Empty =
    { Blurb = ""; FullText = ""; Sections = [] }
  static member Create(blurb, full, sects) = 
    { Blurb = blurb; FullText = full; Sections = sects }

type MemberOrValue = 
  { Usage : int -> string 
    Modifiers : string list 
    TypeArguments : string list 
    Signature : string
    SourceLocation : string option }
  member x.FormatUsage(maxLength) = x.Usage(maxLength)
  member x.FormatTypeArguments = String.concat ", " x.TypeArguments
  member x.FormatModifiers = String.concat " " x.Modifiers
  member x.FormatSourceLocation = defaultArg x.SourceLocation ""
  static member Create(usage, mods, typars, sign, location) =
    { Usage = usage; Modifiers = mods; TypeArguments = typars;
      Signature = sign; SourceLocation = location }

type MemberKind = 
  // In a module
  | ValueOrFunction = 0
  | TypeExtension = 1
  | ActivePattern = 2

  // In a class
  | Constructor = 3 
  | InstanceMember = 4
  | StaticMember = 5 

  // In a class, F# special members
  | UnionCase = 100
  | RecordField = 101
  | StaticParameter = 102

type Member =
  { Name : string
    Category : string
    Kind : MemberKind
    Details : MemberOrValue
    Comment : Comment }
  static member Create(name, kind, cat, details, comment) = 
    { Member.Name = name; Kind = kind;
      Category = cat; Details = details; Comment = comment }

type Type = 
  { Name : string 
    UrlName : string
    Comment : Comment 
    Assembly : AssemblyName

    UnionCases : Member list
    RecordFields : Member list
    StaticParameters : Member list 

    AllMembers : Member list
    Constructors : Member list
    InstanceMembers : Member list
    StaticMembers : Member list }
  static member Create(name, url, comment, assembly, cases, fields, statParams, ctors, inst, stat) = 
    { Type.Name = name
      UrlName = url
      Comment = comment
      Assembly = assembly
      UnionCases = cases
      RecordFields = fields
      StaticParameters = statParams
      AllMembers = List.concat [ ctors; inst; stat; cases; fields; statParams ]
      Constructors = ctors
      InstanceMembers = inst
      StaticMembers = stat }

type Module = 
  { Name : string 
    UrlName : string
    Comment : Comment
    Assembly : AssemblyName
    
    AllMembers : Member list

    NestedModules : Module list
    NestedTypes : Type list

    ValuesAndFuncs : Member list
    TypeExtensions : Member list
    ActivePatterns : Member list }
  static member Create(name, url, comment, assembly, modules, types, vals, exts, pats) = 
    { Module.Name = name; UrlName = url; Comment = comment; Assembly = assembly
      AllMembers = List.concat [ vals; exts; pats ] 
      NestedModules = modules; NestedTypes = types
      ValuesAndFuncs = vals; TypeExtensions = exts; ActivePatterns = pats }

type Namespace = 
  { Name : string
    Modules : Module list
    Types : Type list }
  static member Create(name, mods, typs) = 
    { Namespace.Name = name; Modules = mods; Types = typs }

type AssemblyGroup = 
  { Name : string
    Assemblies : AssemblyName list
    Namespaces : Namespace list }
  static member Create(name, asms, nss) =
    { AssemblyGroup.Name = name; Assemblies = asms; Namespaces = nss }

type ModuleInfo = 
  { Module : Module
    Assembly : AssemblyGroup }
  static member Create(modul, asm) = 
    { ModuleInfo.Module = modul; Assembly = asm }

type TypeInfo = 
  { Type : Type
    Assembly : AssemblyGroup }
  static member Create(typ, asm) = 
    { TypeInfo.Type = typ; Assembly = asm }

module ValueReader = 
  open System.Collections.ObjectModel
  type CrefReference =
    { IsInternal : bool; ReferenceLink : string; NiceName : string }
  type IUrlHolder =
    abstract RegisterEntity : FSharpEntity -> unit
    abstract GetUrl : FSharpEntity -> string
    abstract ResolveCref : string -> CrefReference option

  type ReadingContext = 
    { PublicOnly : bool
      Assembly : AssemblyName
      XmlMemberMap : IDictionary<string, XElement>
      UrlMap : IUrlHolder
      MarkdownComments : bool
      UrlRangeHighlight : Uri -> int -> int -> string
      SourceFolderRepository : (string * string) option }
    member x.XmlMemberLookup(key) =
      match x.XmlMemberMap.TryGetValue(key) with
      | true, v -> Some v
      | _ -> None 
    static member Create(publicOnly, assembly, map, sourceFolderRepo, urlRangeHighlight, markDownComments, urlMap) = 
      { PublicOnly=publicOnly;
        Assembly = assembly
        XmlMemberMap = map; 
        MarkdownComments = markDownComments; 
        UrlMap = urlMap; 
        UrlRangeHighlight = urlRangeHighlight; 
        SourceFolderRepository = sourceFolderRepo }

  let formatSourceLocation (urlRangeHighlight : Uri -> int -> int -> string) (sourceFolderRepo : (string * string) option) (location : range option) =
    location |> Option.bind (fun location ->
        sourceFolderRepo |> Option.map (fun (baseFolder, repo) -> 
            let basePath = Uri(Path.GetFullPath(baseFolder)).ToString()
            let docPath = Uri(Path.GetFullPath(location.FileName)).ToString()

            // Even though ignoring case might be wrong, we do that because
            // one path might be file:///C:\... and the other file:///c:\...  :-(
            if not <| docPath.StartsWith(basePath, StringComparison.InvariantCultureIgnoreCase) then
                Log.logf "Error occurs. Current source file '%s' doesn't reside in source folder '%s'" docPath basePath
                ""
            else
                let relativePath = docPath.[basePath.Length..]
                let uriBuilder = UriBuilder(repo)
                uriBuilder.Path <- uriBuilder.Path + relativePath
                urlRangeHighlight uriBuilder.Uri location.StartLine location.EndLine ) )

  let (|AllAndLast|_|) (list:'T list)= 
    if list.IsEmpty then None
    else let revd = List.rev list in Some(List.rev revd.Tail, revd.Head)

  let uncapitalize (s:string) =
    s.Substring(0, 1).ToLowerInvariant() + s.Substring(1)

  let isAttrib<'T> (attrib: FSharpAttribute)  =
    attrib.AttributeType.CompiledName = typeof<'T>.Name

  let hasAttrib<'T> (attribs: IList<FSharpAttribute>) = 
    attribs |> Seq.exists (fun a -> isAttrib<'T>(a))

  let (|MeasureProd|_|) (typ : FSharpType) = 
      if typ.HasTypeDefinition && typ.TypeDefinition.LogicalName = "*" && typ.GenericArguments.Count = 2 then Some (typ.GenericArguments.[0], typ.GenericArguments.[1])
      else None

  let (|MeasureInv|_|) (typ : FSharpType) = 
      if typ.HasTypeDefinition && typ.TypeDefinition.LogicalName = "/" && typ.GenericArguments.Count = 1 then Some typ.GenericArguments.[0]
      else None

  let (|MeasureOne|_|) (typ : FSharpType) = 
      if typ.HasTypeDefinition && typ.TypeDefinition.LogicalName = "1" && typ.GenericArguments.Count = 0 then  Some ()
      else None

  let formatTypeArgument (typar:FSharpGenericParameter) =
    (if typar.IsSolveAtCompileTime then "^" else "'") + typar.Name

  let formatTypeArguments (typars:seq<FSharpGenericParameter>) =
    Seq.map formatTypeArgument typars |> List.ofSeq

  let bracket (str:string) = 
    if str.Contains(" ") then "(" + str + ")" else str

  let bracketIf cond str = 
    if cond then "(" + str + ")" else str

  let formatTyconRef (tcref:FSharpEntity) = 
    // TODO: layoutTyconRef generates hyperlinks 
    tcref.DisplayName

  let rec formatTypeApplication typeName prec prefix args =
    if prefix then 
      match args with
      | [] -> typeName
      | [arg] -> typeName + "<" + (formatTypeWithPrec 4 arg) + ">"
      | args -> bracketIf (prec <= 1) (typeName + "<" + (formatTypesWithPrec 2 "," args) + ">")
    else
      match args with
      | [] -> typeName
      | [arg] -> (formatTypeWithPrec 2 arg) + " " + typeName 
      | args -> bracketIf (prec <= 1) ((bracket (formatTypesWithPrec 2 "," args)) + typeName)

  and formatTypesWithPrec prec sep typs = 
    String.concat sep (typs |> Seq.map (formatTypeWithPrec prec))

  and formatTypeWithPrec prec (typ:FSharpType) =
    // Measure types are stored as named types with 'fake' constructors for products, "1" and inverses
    // of measures in a normalized form (see Andrew Kennedy technical reports). Here we detect this 
    // embedding and use an approximate set of rules for layout out normalized measures in a nice way. 
    match typ with 
    | MeasureProd (ty,MeasureOne) 
    | MeasureProd (MeasureOne, ty) -> formatTypeWithPrec prec ty
    | MeasureProd (ty1, MeasureInv ty2) 
    | MeasureProd (ty1, MeasureProd (MeasureInv ty2, MeasureOne)) -> 
        (formatTypeWithPrec 2 ty1) + "/" + (formatTypeWithPrec 2 ty2)
    | MeasureProd (ty1,MeasureProd(ty2,MeasureOne)) 
    | MeasureProd (ty1,ty2) -> 
        (formatTypeWithPrec 2 ty1) + "*" + (formatTypeWithPrec 2 ty2)
    | MeasureInv ty -> "/" + (formatTypeWithPrec 1 ty)
    | MeasureOne  -> "1" 
    | _ when typ.HasTypeDefinition -> 
        let tcref = typ.TypeDefinition 
        let tyargs = typ.GenericArguments |> Seq.toList
        // layout postfix array types
        formatTypeApplication (formatTyconRef tcref) prec tcref.UsesPrefixDisplay tyargs 
    | _ when typ.IsTupleType ->
        let tyargs = typ.GenericArguments |> Seq.toList
        bracketIf (prec <= 2) (formatTypesWithPrec 2 " * " tyargs)
    | _ when typ.IsFunctionType ->
        let rec loop soFar (typ:FSharpType) = 
          if typ.IsFunctionType then 
            let domainTyp, retType = typ.GenericArguments.[0], typ.GenericArguments.[1]
            loop (soFar + (formatTypeWithPrec 4 typ.GenericArguments.[0]) + " -> ") retType
          else 
            soFar + formatTypeWithPrec 5 typ
        bracketIf (prec <= 4) (loop "" typ)
    | _ when typ.IsGenericParameter ->
        formatTypeArgument typ.GenericParameter
    | _ -> "(type)" 

  let formatType typ = 
    formatTypeWithPrec 5 typ

  // Format each argument, including its name and type 
  let formatArgUsage generateTypes i (arg:FSharpParameter) = 
    let nm = 
      match arg.Name with 
      | None -> 
          if arg.Type.HasTypeDefinition && arg.Type.TypeDefinition.XmlDocSig = "T:Microsoft.FSharp.Core.unit" then "()" 
          else "arg" + string i 
      | Some nm -> nm
    // Detect an optional argument 
    let isOptionalArg = hasAttrib<OptionalArgumentAttribute> arg.Attributes
    let argName = if isOptionalArg then "?" + nm else nm
    if generateTypes then 
      (match arg.Name with None -> "" | Some argName -> argName + ":") + 
      formatTypeWithPrec 2 arg.Type
    else argName

  let formatArgsUsage generateTypes (v:FSharpMemberFunctionOrValue) args =
    let isItemIndexer = (v.IsInstanceMember && v.DisplayName = "Item")
    let counter = let n = ref 0 in fun () -> incr n; !n
    let unit, argSep, tupSep = 
      if generateTypes then "unit", " -> ", " * "
      else "()", " ", ", "
    args
    |> List.map (List.map (fun x -> formatArgUsage generateTypes (counter()) x))
    |> List.map (function 
        | [] -> unit 
        | [arg] when arg = unit -> unit
        | [arg] when not v.IsMember || isItemIndexer -> arg 
        | args when isItemIndexer -> String.concat tupSep args
        | args -> bracket (String.concat tupSep args))
    |> String.concat argSep

  let tryGetLocation (symbol: FSharpSymbol) =
    match symbol.ImplementationLocation with
    | Some loc -> Some loc
    | None -> symbol.DeclarationLocation
  
  let readMemberOrVal (ctx:ReadingContext) (v:FSharpMemberFunctionOrValue) = 
    let buildUsage (args:string option) = 
      let tyname = v.LogicalEnclosingEntity.DisplayName
      let parArgs = args |> Option.map (fun s -> 
        if String.IsNullOrWhiteSpace(s) then "" 
        elif s.StartsWith("(") then s
        else sprintf "(%s)" s)
      match v.IsMember, v.IsInstanceMember, v.LogicalName, v.DisplayName with
      // Constructors and indexers
      | _, _, ".ctor", _ -> "new" + (defaultArg parArgs "(...)")
      | _, true, _, "Item" -> "[" + (defaultArg args "...") + "]"
      // Ordinary instance members
      | _, true, _, name -> name + (defaultArg parArgs "(...)")
      // Ordinary functions or values
      | false, _, _, name when 
          not (hasAttrib<RequireQualifiedAccessAttribute> v.LogicalEnclosingEntity.Attributes) -> 
            name + " " + (defaultArg args "(...)")
      // Ordinary static members or things (?) that require fully qualified access
      | _, _, _, name -> name + (defaultArg parArgs "(...)")

    let modifiers =
      [ // TODO: v.Accessibility does not contain anything
        if v.InlineAnnotation = FSharpInlineAnnotation.AlwaysInline then yield "inline"
        if v.IsDispatchSlot then yield "abstract" ]

    let argInfos = v.CurriedParameterGroups |> Seq.map Seq.toList |> Seq.toList 
    let retType = v.ReturnParameter.Type
    let argInfos, retType = 
        match argInfos, v.IsGetterMethod, v.IsSetterMethod with
        | [ AllAndLast(args, last) ], _, true -> [ args ], Some last.Type
        | _, _, true -> argInfos, None
        | [[]], true, _ -> [], Some retType
        | _, _, _ -> argInfos, Some retType

    // Extension members can have apparent parents which are not F# types.
    // Hence getting the generic argument count if this is a little trickier
    let numGenericParamsOfApparentParent = 
        let pty = v.LogicalEnclosingEntity 
        //if pty.IsExternal then 
        //    let ty = v.LogicalEnclosingEntity.ReflectionType 
        //    if ty.IsGenericType then ty.GetGenericArguments().Length 
        //    else 0 
        //else 
        pty.GenericParameters.Count
    // Ensure that there is enough number of elements to skip
    let tps = v.GenericParameters |> Seq.skip (min v.GenericParameters.Count numGenericParamsOfApparentParent)
    let typars = formatTypeArguments tps 

    //let cxs  = indexedConstraints v.GenericParameters 
    let retType = defaultArg (retType |> Option.map formatType) "unit"
    let signature =
      match argInfos with
      | [] -> retType
      | [[x]] when v.IsGetterMethod && x.Name.IsNone && x.Type.TypeDefinition.XmlDocSig = "T:Microsoft.FSharp.Core.unit" -> retType
      | _  -> (formatArgsUsage true v argInfos) + " -> " + retType

    let usage = 
      match argInfos with
      | [[x]] when v.IsGetterMethod && x.Name.IsNone && x.Type.TypeDefinition.XmlDocSig = "T:Microsoft.FSharp.Core.unit" -> ""
      | _  -> formatArgsUsage false v argInfos
    
    let buildShortUsage length = 
      let long = buildUsage (Some usage)
      if long.Length <= length then long
      else buildUsage None
    // If there is a signature file, we should go for implementation file
    let loc = tryGetLocation v
    let location = formatSourceLocation ctx.UrlRangeHighlight ctx.SourceFolderRepository loc
    MemberOrValue.Create(buildShortUsage, modifiers, typars, signature, location)

    (*

    let docL = 
        let afterDocs = 
            [ let argCount = ref 0 
              for xs in argInfos do 
                for x in xs do 
                    incr argCount
                    yield layoutArgUsage true !argCount x

              if not v.IsGetterMethod && not v.IsSetterMethod && retType.IsSome then 
                  yield wordL "returns" ++ retTypeL
              match layoutConstraints denv () cxs with 
              | None ->  ()
              | Some cxsL -> yield cxsL ]
        match afterDocs with
        | [] -> emptyL
        | _ -> (List.reduce (@@) [ yield wordL ""; yield! afterDocs ])

    let noteL = 
        let noteDocs = 
            [ if cxs |> List.exists (snd >> List.exists (fun cx -> cx.IsMemberConstraint)) then
                  yield (wordL "Note: this operator is overloaded")  ]
        match noteDocs with
        | [] -> emptyL
        | _ -> (List.reduce (@@) [ yield wordL ""; yield! noteDocs ])
                
    let usageL = if v.IsSetterMethod then usageL --- wordL "<- v" else usageL
        
    //layoutAttribs denv v.Attributes 
    usageL  , docL, noteL
    *)

  let readUnionCase (ctx:ReadingContext) (case:FSharpUnionCase) =
    let formatFieldUsage (field:FSharpField) =
        if field.Name.StartsWith("Item") then
            formatType field.FieldType
        else
            field.Name
    let fields = case.UnionCaseFields |> List.ofSeq
    let buildUsage maxLength fields =
        let long = "(" + (fields |> List.map formatFieldUsage |> String.concat ",") + ")"
        match long.Length with
        | x when x <= 2 -> ""
        | x when x <= maxLength -> long
        | _ -> "(...)"
    let usage (maxLength:int) = case.Name + buildUsage (maxLength - case.Name.Length) fields
    let modifiers = List.empty
    let typeparams = List.empty
    let signature = fields |> List.map (fun field -> formatType field.FieldType) |> String.concat " * "
    let loc = tryGetLocation case
    let location = formatSourceLocation ctx.UrlRangeHighlight ctx.SourceFolderRepository loc
    MemberOrValue.Create(usage, modifiers, typeparams, signature, location)

  let readFSharpField (ctx:ReadingContext) (field:FSharpField) =
    let usage (maxLength:int) = field.Name
    let modifiers =
      [ if field.IsMutable then yield "mutable"
        if field.IsStatic then yield "static" ]
    let typeparams = List.empty
    let signature = formatType field.FieldType
    let loc = tryGetLocation field
    let location = formatSourceLocation ctx.UrlRangeHighlight ctx.SourceFolderRepository loc
    MemberOrValue.Create(usage, modifiers, typeparams, signature, location)

  let getFSharpStaticParamXmlSig (typeProvider:FSharpEntity) parameterName = 
    "SP:" + typeProvider.AccessPath + "." + typeProvider.LogicalName + "." + parameterName

  let readFSharpStaticParam (ctx:ReadingContext) (staticParam:FSharpStaticParameter) =
    let usage (maxLength:int) = staticParam.Name
    let modifiers = List.empty
    let typeparams = List.empty
    let signature = formatType staticParam.Kind + (if staticParam.IsOptional then sprintf " (optional, default = %A)" staticParam.DefaultValue else "")
    let loc = tryGetLocation staticParam
    let location = formatSourceLocation ctx.UrlRangeHighlight ctx.SourceFolderRepository loc
    MemberOrValue.Create(usage, modifiers, typeparams, signature, location)

module Reader =
  open FSharp.Markdown
  open System.IO
  open ValueReader

  // ----------------------------------------------------------------------------------------------
  // Helper functions
  // ----------------------------------------------------------------------------------------------

  let removeSpaces (comment:string) =
    use reader = new StringReader(comment)
    let lines = 
      [ let line = ref ""
        while (line := reader.ReadLine(); line.Value <> null) do
          yield line.Value ]
    String.removeSpaces lines

  let readMarkdownComment (doc:MarkdownDocument) = 
    let groups = System.Collections.Generic.Dictionary<_, _>()
    let mutable current = "<default>"
    groups.Add(current, [])
    for par in doc.Paragraphs do
      match par with 
      | Heading(2, [Literal text]) -> 
          current <- text.Trim()
          groups.Add(current, [par])
      | par -> 
          groups.[current] <- par::groups.[current]
    let blurb = Markdown.WriteHtml(MarkdownDocument(List.rev groups.["<default>"], doc.DefinedLinks))
    let full = Markdown.WriteHtml(doc)

    let sections = 
      [ for (KeyValue(k, v)) in groups ->
          let body = if k = "<default>" then List.rev v else List.tail (List.rev v)
          let html = Markdown.WriteHtml(MarkdownDocument(body, doc.DefinedLinks))
          KeyValuePair(k, html) ]
    Comment.Create(blurb, full, sections)

  let readXmlComment (urlMap : IUrlHolder) (doc : XElement) = 
   
   let full = new StringBuilder()
   let readElement (e : XElement) = 
     Seq.iter (fun (x : XNode) -> 
      if x.NodeType = XmlNodeType.Text then 
       full.Append((x :?> XText).Value) |> ignore
      elif x.NodeType = XmlNodeType.Element then
        let elem = x :?> XElement
        if elem.Name.LocalName = "see" || elem.Name.LocalName = "seealso" then
         let cref = elem.Attribute(XName.Get "cref")
         if cref <> null then
          if System.String.IsNullOrEmpty(cref.Value) || cref.Value.Length < 3 then
            failwithf "Invalid cref specified in: %A" doc
          match urlMap.ResolveCref cref.Value with
          | Some (reference) ->
              full.AppendFormat("<a href=\"{0}\">{1}</a>", reference.ReferenceLink, reference.NiceName) |> ignore
          | _ ->
              full.AppendFormat("UNRESOLVED({0})", cref.Value) |> ignore
       ) (e.Nodes())
   readElement doc
   full.Append("</br>") |> ignore

   let paras = doc.Descendants(XName.Get("para"))
   Seq.iter (fun (x : XElement) -> 
     full.Append("<p>") |> ignore
     readElement x
     full.Append("</p>") |> ignore ) paras

   let paras = doc.Descendants(XName.Get("remarks"))
   Seq.iter (fun (x : XElement) -> 
     full.Append("<p class='remarks'>") |> ignore
     readElement x
     full.Append("</p>") |> ignore ) paras

   // TODO: process param, returns tags, note that given that FSharp.Formatting infers the signature
   // via reflection this tags are not so important in F#
   let str = full.ToString()
   Comment.Create(str, str, [KeyValuePair("<default>", str)])

  let readCommentAndCommands (ctx:ReadingContext) xmlSig = 
    match ctx.XmlMemberLookup(xmlSig) with 
    | None -> 
        if not (System.String.IsNullOrEmpty xmlSig) then
            Log.logf "Warning: Could not find documentation for '%s'! (You can ignore this message when you have not written documentation for this member)" xmlSig
        dict[], Comment.Empty
    | Some el ->
        let sum = el.Element(XName.Get "summary")
        if sum = null then
          if String.IsNullOrEmpty el.Value then
            dict[], Comment.Empty
          else
            dict[], (Comment.Create ("", el.Value, []))
        else 
          if ctx.MarkdownComments then 
            let lines = removeSpaces sum.Value
            let cmds = new System.Collections.Generic.Dictionary<_, _>()
            let text =
              lines |> Seq.filter (function
                | String.StartsWithWrapped ("[", "]") (ParseCommand(k, v), rest) -> 
                    cmds.Add(k, v)
                    false
                | _ -> true) |> String.concat "\n"
            let doc = Markdown.Parse(text)
            cmds :> IDictionary<_, _>, readMarkdownComment doc
          else 
            let cmds = new System.Collections.Generic.Dictionary<_, _>()
            
            cmds :> IDictionary<_, _>, readXmlComment ctx.UrlMap sum

  let readComment ctx xmlSig = readCommentAndCommands ctx xmlSig |> snd

  
  // -----------------------------------------------------------------------
  // Hack for getting the xmldoc signature from C# assemblies
  // FSC consistently returns emtpy strings in .XmlDocSig properties
  // and as such Fsharp.formatting is unable to look up the correct 
  // comment. 

  let getXmlDocSigForType (typ:FSharpEntity) =
    match typ.XmlDocSig with
    | "" -> 
        try
            defaultArg 
                (Option.map (sprintf "T:%s") typ.TryFullName)
                ""
        with _ -> ""
    | n -> n

  let getMemberXmlDocsSigPrefix (memb:FSharpMemberFunctionOrValue) =
    if memb.IsEvent then "E"
    elif memb.IsProperty then "P" 
    else "M"

  let getXmlDocSigForMember (memb:FSharpMemberFunctionOrValue) =
<<<<<<< HEAD
    match memb.XmlDocSig with
    | "" ->
        try
            defaultArg 
                (Option.map (fun n -> sprintf "%s:%s.%s" (getMemberXmlDocsSigPrefix memb) n memb.CompiledName) memb.EnclosingEntity.TryFullName)
                ""
        with _ -> ""
    | n -> n
=======
    let memberName = 
      try
        let name = memb.CompiledName.Replace(".ctor", "#ctor")
        let typeGenericParameters =
            memb.EnclosingEntity.GenericParameters |> Seq.mapi (fun num par -> par.Name, sprintf "`%d" num)
        let methodGenericParameters =
            memb.GenericParameters |> Seq.mapi (fun num par -> par.Name, sprintf "``%d" num)
        let typeArgsMap =
            Seq.append methodGenericParameters typeGenericParameters
            |> Seq.groupBy fst
            |> Seq.map (fun (name, grp) -> grp |> Seq.head)
            |> dict
        let typeargs =
            if memb.GenericParameters.Count > 0
            then sprintf "``%d" memb.GenericParameters.Count
            else ""
                    
        let paramList = 
            if memb.CurriedParameterGroups.Count > 0 && memb.CurriedParameterGroups.[0].Count > 0
            then
                let head = memb.CurriedParameterGroups.[0]
                let paramTypeList =
                    head 
                    |> Seq.map (fun param ->
                        if param.Type.IsGenericParameter then
                            typeArgsMap.[param.Type.GenericParameter.Name]
                        else
                            let rec reduceAbb (t:FSharpType) =
                                if t.IsAbbreviation
                                then reduceAbb t.AbbreviatedType
                                else t
                            let paramType = reduceAbb param.Type
                            paramType.TypeDefinition.FullName)
                "(" + System.String.Join(",", paramTypeList) + ")"
            else ""
        sprintf "%s%s%s" name typeargs paramList
      with exn ->
        Log.logf  "Error while building member-name for %s because: %s" memb.FullName exn.Message
        memb.CompiledName
    match (memb.XmlDocSig, memb.EnclosingEntity.TryFullName) with
    | "",  None    -> ""
    | "", Some(n)  -> sprintf "%s:%s.%s" (getMemberXmlDocsSigPrefix memb)  n memberName
    | n, _         -> n
>>>>>>> 3b113f74

  // 
  // ---------------------------------------------------------------------



  let getTypeProviderXmlSig (typ:FSharpEntity) =
    "T:" + typ.AccessPath + "." + typ.LogicalName
    
  let createUrlHolder ()= 
    let toReplace =
        ([(".", "-"); ("`", "-"); ("<", "_"); (">", "_")] @ 
            (Path.GetInvalidPathChars() 
            |> Seq.append (Path.GetInvalidFileNameChars()) 
            |> Seq.map (fun inv -> (inv.ToString(), "_")) |> Seq.toList))
        |> Seq.distinctBy fst
        |> Seq.toList
    let usedNames = Dictionary<_, _>()
    let registeredEntities = Dictionary<_, _>()
    let entityLookup = Dictionary<_, _>()
    let nameGen (name:string) =
      let nice = (toReplace
                  |> Seq.fold (fun (s:string) (inv, repl) -> s.Replace(inv, repl)) name)
                  .ToLower()
      let found =
        seq { yield nice
              for i in Seq.initInfinite id do yield sprintf "%s-%d" nice i }
        |> Seq.find (usedNames.ContainsKey >> not)
      usedNames.Add(found, true)
      found
    let rec registerEntity (entity: FSharpEntity) =
        let newName = nameGen (sprintf "%s.%s" entity.AccessPath entity.CompiledName)
        registeredEntities.Add(entity, newName)
        let xmlsig = getXmlDocSigForType entity
        if (not (System.String.IsNullOrEmpty xmlsig)) then
            assert (xmlsig.StartsWith("T:"))
            entityLookup.Add(xmlsig.Substring(2), entity)
        for nested in entity.NestedEntities do registerEntity nested

    let getUrl (entity:FSharpEntity) =
        match registeredEntities.TryGetValue (entity) with
        | true, v -> v
        | _ -> failwithf "The entity %s was not registered before!" (sprintf "%s.%s" entity.AccessPath entity.CompiledName)
        
    let removeParen (memberName:string) = 
        let firstParen = memberName.IndexOf("(")
        if firstParen > 0 then memberName.Substring(0, firstParen) else memberName
    let getTypeFromMemberName (memberName : string) =
        let sub = removeParen memberName
        let lastPeriod = sub.LastIndexOf(".")
        if lastPeriod > 0 then
            memberName.Substring(0, lastPeriod)
        else failwithf "cannot get typename from member name: %s" memberName
    let getNoNamespaceMemberName keepParts (memberNameNoParen:string) =
        let splits = memberNameNoParen.Split([|'.'|])
        let noNamespaceParts =
            if splits.Length > keepParts then
                Array.sub splits (splits.Length - keepParts) keepParts
            else splits
        System.String.Join(".", noNamespaceParts)

    let lookupTypeCref typeName = 
        match entityLookup.TryGetValue(typeName) with
        | true, entity -> 
            Some { IsInternal = true; ReferenceLink = sprintf "%s.html" (getUrl entity); NiceName = entity.LogicalName }
        | _ -> None

    let resolveCref (cref:string) = 
        if (cref.Length <= 2) then invalidArg "cref" (sprintf "the given cref: '%s' is invalid!" cref)
        let memberName = cref.Substring(2)
        let noParen = removeParen memberName
        match cref with
        // Type
        | _ when cref.StartsWith("T:") -> 
            match lookupTypeCref (memberName) with
            | Some ref -> Some ref
            | None ->
                let simple = getNoNamespaceMemberName 1 noParen
                Some { IsInternal = false; 
                       ReferenceLink = sprintf "http://msdn.microsoft.com/en-us/library/%s" noParen; 
                       NiceName = simple }
        // Compiler was unable to resolve!
        | _ when cref.StartsWith("!:")  ->
            Log.logf "WARNING: Compiler was unable to resolve %s" cref
            None
        // Member
        | _ ->
            let simple = getNoNamespaceMemberName 2 noParen
            match lookupTypeCref (getTypeFromMemberName memberName) with
            | Some reference -> Some { reference with NiceName = simple }
            | None ->
                Some { IsInternal = false; 
                       ReferenceLink = sprintf "http://msdn.microsoft.com/en-us/library/%s" noParen; 
                       NiceName = simple }
    { new IUrlHolder with
        member x.RegisterEntity entity = 
            registerEntity entity
        member x.GetUrl entity = getUrl entity
        member x.ResolveCref cref = resolveCref cref
    }

  // ----------------------------------------------------------------------------------------------
  // Reading entities
  // ----------------------------------------------------------------------------------------------

  /// Reads XML documentation comments and calls the specified function
  /// to parse the rest of the entity, unless [omit] command is set.
  /// The function is called with category name, commands & comment.
  let readCommentsInto ctx xmlDoc f =
    let cmds, comment = readCommentAndCommands ctx xmlDoc
    match cmds with
    | Command "omit" _ -> None
    | Command "category" cat 
    | Let "" (cat, _) -> Some(f cat cmds comment)

  let checkAccess ctx (access: FSharpAccessibility) = 
     not ctx.PublicOnly || access.IsPublic

  let readChildren ctx (entities:seq<FSharpEntity>) reader cond = 
    entities 
    |> Seq.filter (fun v -> checkAccess ctx v.Accessibility)
    |> Seq.filter cond 
    |> Seq.sortBy (fun (c:FSharpEntity) -> c.DisplayName)
    |> Seq.choose (reader ctx) 
    |> List.ofSeq

  let tryReadMember (ctx:ReadingContext) kind (memb:FSharpMemberFunctionOrValue) =
    readCommentsInto ctx (getXmlDocSigForMember memb) (fun cat _ comment ->
      Member.Create(memb.DisplayName, kind, cat, readMemberOrVal ctx memb, comment))

  let readAllMembers ctx kind (members:seq<FSharpMemberFunctionOrValue>) = 
    members 
    |> Seq.filter (fun v -> checkAccess ctx v.Accessibility)
    |> Seq.filter (fun v -> not v.IsCompilerGenerated && not v.IsPropertyGetterMethod && not v.IsPropertySetterMethod)
    |> Seq.choose (tryReadMember ctx kind) |> List.ofSeq

  let readMembers ctx kind (entity:FSharpEntity) cond = 
    entity.MembersFunctionsAndValues 
    |> Seq.filter (fun v -> checkAccess ctx v.Accessibility)
    |> Seq.filter (fun v -> not v.IsCompilerGenerated)
    |> Seq.filter cond |> Seq.choose (tryReadMember ctx kind) |> List.ofSeq

  let readTypeName (typ:FSharpEntity) =
    typ.GenericParameters
    |> List.ofSeq
    |> List.map (fun p -> sprintf "'%s" p.Name)
    |> function
    | [] -> typ.DisplayName
    | gnames -> sprintf "%s<%s>" typ.DisplayName (String.concat ", " gnames)

  let readUnionCases ctx (typ:FSharpEntity) =
    typ.UnionCases
    |> List.ofSeq
    |> List.filter (fun v -> checkAccess ctx v.Accessibility)
    |> List.choose (fun case ->
      readCommentsInto ctx case.XmlDocSig (fun cat _ comment ->
        Member.Create(case.Name, MemberKind.UnionCase, cat, readUnionCase ctx case, comment)))

  let readRecordFields ctx (typ:FSharpEntity) =
    typ.FSharpFields
    |> List.ofSeq
    |> List.filter (fun field -> not field.IsCompilerGenerated)
    |> List.choose (fun field ->
      readCommentsInto ctx field.XmlDocSig (fun cat _ comment ->
        Member.Create(field.Name, MemberKind.RecordField, cat, readFSharpField ctx field, comment)))

  let readStaticParams ctx (typ:FSharpEntity) =
    typ.StaticParameters
    |> List.ofSeq
    |> List.choose (fun staticParam ->
      readCommentsInto ctx (getFSharpStaticParamXmlSig typ staticParam.Name) (fun cat _ comment ->
        Member.Create(staticParam.Name, MemberKind.StaticParameter, cat, readFSharpStaticParam ctx staticParam, comment)))

  // ----------------------------------------------------------------------------------------------
  // Reading modules types (mutually recursive, because of nesting)
  // ----------------------------------------------------------------------------------------------

  
  // Create a xml documentation snippet and add it to the XmlMemberMap
  let registerXmlDoc (ctx:ReadingContext) xmlDocSig (xmlDoc:string) =
    let xmlDoc = if xmlDoc.Contains "<summary>" then xmlDoc else "<summary>" + xmlDoc + "</summary>"
    let xmlDoc = "<member name=\"" + xmlDocSig + "\">" + xmlDoc + "</member>"
    let xmlDoc = XElement.Parse xmlDoc
    ctx.XmlMemberMap.Add(xmlDocSig, xmlDoc)
    xmlDoc

  // Type providers don't have their docs dumped into the xml file,
  // so we need to add them to the XmlMemberMap separately
  let registerTypeProviderXmlDocs (ctx:ReadingContext) (typ:FSharpEntity) =
    let xmlDoc = registerXmlDoc ctx typ.XmlDocSig (String.concat "" typ.XmlDoc)
    xmlDoc.Descendants(XName.Get "param")
    |> Seq.choose (fun p -> let nameAttr = p.Attribute(XName.Get "name")
                            if nameAttr = null
                            then None
                            else Some (nameAttr.Value, p.Value))
    |> Seq.iter (fun (name, xmlDoc) -> 
        let xmlDocSig = getFSharpStaticParamXmlSig typ name
        registerXmlDoc ctx xmlDocSig (Security.SecurityElement.Escape xmlDoc) |> ignore)

  let rec readModulesAndTypes ctx (entities:seq<_>) = 
    let modules = readChildren ctx entities readModule (fun x -> x.IsFSharpModule) 
    let types = readChildren ctx entities readType (fun x -> not x.IsFSharpModule) 
    modules, types

  and readType (ctx:ReadingContext) (typ:FSharpEntity) =
    if typ.IsProvided && typ.XmlDoc.Count > 0 then
        registerTypeProviderXmlDocs ctx typ
    let xmlDocSig = getXmlDocSigForType typ
    readCommentsInto ctx xmlDocSig (fun cat cmds comment ->
      let urlName = ctx.UrlMap.GetUrl typ

      let rec getMembers (typ:FSharpEntity) = [
        yield! typ.MembersFunctionsAndValues
        match typ.BaseType with
        | Some baseType ->
            //TODO: would be better to reuse instead of reparsing the base type xml docs
            let cmds, comment = readCommentAndCommands ctx (getXmlDocSigForType baseType.TypeDefinition)
            match cmds with
            | Command "omit" _ -> yield! getMembers baseType.TypeDefinition
            | _ -> ()
        | None -> ()
      ]

      let ivals, svals = 
          getMembers typ
          |> List.ofSeq 
<<<<<<< HEAD
          |> List.filter (fun v -> checkAccess ctx v.Accessibility && not v.IsCompilerGenerated && not v.IsOverrideOrExplicitMember)
=======
          |> List.filter (fun v -> checkAccess ctx v.Accessibility)
          |> List.filter (fun v -> not v.IsCompilerGenerated)
          |> List.filter (fun v -> 
            if v.EnclosingEntity.IsFSharp then true else
                not v.IsEventAddMethod && not v.IsEventRemoveMethod &&
                not v.IsPropertyGetterMethod && not v.IsPropertySetterMethod)
>>>>>>> 3b113f74
          |> List.partition (fun v -> v.IsInstanceMember) 
      let cvals, svals = svals |> List.partition (fun v -> v.CompiledName = ".ctor")
    
      (*
      // Base types?
      let iimpls = 
        if ( not typ.IsAbbreviation && not typ.HasAssemblyCodeRepresentation && 
             typ.ReflectionType.IsInterface) then [] else typ.Implements |> List.ofSeq
      // TODO: layout base type in some way
      if not iimpls.IsEmpty then 
        newTable1 hFile "Interfaces" 40 "Type"  (fun () -> 
          iimpls |> List.iter (fun i -> 
              newEntry1 hFile ("<pre>"+outputL widthVal (layoutType denv i)+"</pre>"))) 
      *)

      let name = readTypeName typ
      let cases = readUnionCases ctx typ
      let fields = readRecordFields ctx typ
      let statParams = readStaticParams ctx typ
        
      let ctors = readAllMembers ctx MemberKind.Constructor cvals 
      let inst = readAllMembers ctx MemberKind.InstanceMember ivals 
      let stat = readAllMembers ctx MemberKind.StaticMember svals 

      Type.Create
        ( name, urlName, comment, ctx.Assembly, cases, fields, statParams, ctors, inst, stat ))

  and readModule (ctx:ReadingContext) (modul:FSharpEntity) =
    readCommentsInto ctx modul.XmlDocSig (fun cat cmd comment ->
    
      // Properties & value bindings in the module
      let urlName = ctx.UrlMap.GetUrl modul
      let vals = readMembers ctx MemberKind.ValueOrFunction modul (fun v -> not v.IsMember && not v.IsActivePattern)
      let exts = readMembers ctx MemberKind.TypeExtension modul (fun v -> v.IsExtensionMember)
      let pats = readMembers ctx MemberKind.ActivePattern modul (fun v -> v.IsActivePattern)

      // Nested modules and types
      let modules, types = readModulesAndTypes ctx modul.NestedEntities

      Module.Create
        ( modul.DisplayName, urlName, comment, ctx.Assembly,
          modules, types,
          vals, exts, pats ))

  // ----------------------------------------------------------------------------------------------
  // Reading namespace and assembly details
  // ----------------------------------------------------------------------------------------------

  let readNamespace ctx (ns, entities:seq<FSharpEntity>) =
    let modules, types = readModulesAndTypes ctx entities 
    Namespace.Create(ns, modules, types)

  let readAssembly (assembly:FSharpAssembly, publicOnly, xmlFile:string, sourceFolderRepo, urlRangeHighlight, markDownComments) =
    let assemblyName = AssemblyName(assembly.QualifiedName)
    
    // Read in the supplied XML file, map its name attributes to document text 
    let doc = XDocument.Load(xmlFile)
    // don't use 'dict' to allow the dictionary to be mutated later on
    let xmlMemberMap = Dictionary()
    for key, value in 
      [ for e in doc.Descendants(XName.Get "member") do
          let attr = e.Attribute(XName.Get "name") 
          if attr <> null && not (String.IsNullOrEmpty(attr.Value)) then 
            yield attr.Value, e ] do
        xmlMemberMap.Add(key, value)

    // generate the names for the html files beforehand so we can resolve <see cref=""/> links.
    let urlMap = createUrlHolder()
    assembly.Contents.Entities |> Seq.iter (urlMap.RegisterEntity)

    let ctx = ReadingContext.Create(publicOnly, assemblyName, xmlMemberMap, sourceFolderRepo, urlRangeHighlight, markDownComments, urlMap)

    // 
    let namespaces = 
      assembly.Contents.Entities
      |> Seq.filter (fun modul -> checkAccess ctx modul.Accessibility)
      |> Seq.groupBy (fun modul -> modul.AccessPath) 
      |> Seq.sortBy fst
      |> Seq.map (readNamespace ctx) 
      |> List.ofSeq

    assemblyName, namespaces

// ------------------------------------------------------------------------------------------------
// Main - generating HTML
// ------------------------------------------------------------------------------------------------

open System.IO
open FSharp.MetadataFormat

/// For use in the tempaltes (lives in namespace FSharp.MetadataFormat)
type Html private() =
  static let mutable uniqueNumber = 0
  static member UniqueID() = 
    uniqueNumber <- uniqueNumber + 1
    uniqueNumber
  static member Encode(str) = 
    System.Web.HttpUtility.HtmlEncode(str)

/// Exposes metadata formatting functionality
type MetadataFormat = 
  static member Generate(dllFile, outDir, layoutRoots, ?parameters, ?namespaceTemplate, ?moduleTemplate, ?typeTemplate, ?xmlFile, ?sourceRepo, ?sourceFolder, ?publicOnly, ?libDirs, ?otherFlags, ?markDownComments, ?urlRangeHighlight) =
    MetadataFormat.Generate
      ( [dllFile], outDir, layoutRoots, ?parameters = parameters, ?namespaceTemplate = namespaceTemplate, 
        ?moduleTemplate = moduleTemplate, ?typeTemplate = typeTemplate, ?xmlFile = xmlFile, ?sourceRepo = sourceRepo, ?sourceFolder = sourceFolder,
        ?publicOnly = publicOnly, ?libDirs = libDirs, ?otherFlags = otherFlags, ?markDownComments = markDownComments, ?urlRangeHighlight = urlRangeHighlight)

  static member Generate(dllFiles, outDir, layoutRoots, ?parameters, ?namespaceTemplate, ?moduleTemplate, ?typeTemplate, ?xmlFile, ?sourceRepo, ?sourceFolder, ?publicOnly, ?libDirs, ?otherFlags, ?markDownComments, ?urlRangeHighlight) =
    let (@@) a b = Path.Combine(a, b)
    let parameters = defaultArg parameters []
    let props = [ "Properties", dict parameters ]

    // Default template file names
    let namespaceTemplate = defaultArg namespaceTemplate "namespaces.cshtml"
    let moduleTemplate = defaultArg moduleTemplate "module.cshtml"
    let typeTemplate = defaultArg typeTemplate "type.cshtml"
    let otherFlags = defaultArg otherFlags []
    let publicOnly = defaultArg publicOnly true
    let libDirs = defaultArg libDirs []
    let urlRangeHighlight =
      defaultArg urlRangeHighlight (fun url start stop -> String.Format("{0}#L{1}-{2}", url, start, stop))
    let sourceFolderRepo =
        match sourceFolder, sourceRepo with
        | Some folder, Some repo -> Some(folder, repo)
        | Some folder, _ ->
            Log.logf "Repository url should be specified along with source folder."
            None
        | _, Some repo ->
            Log.logf "Source folder should be specified along with repository url."
            None
        | _ -> None

    // When resolving assemblies, look in folders where all DLLs live
    AppDomain.CurrentDomain.add_AssemblyResolve(System.ResolveEventHandler(fun o e ->
      Log.logf "Resolving assembly: %s" e.Name
      let asmName = System.Reflection.AssemblyName(e.Name)
      let asmOpt = 
        dllFiles |> Seq.tryPick (fun dll ->
          let root = Path.GetDirectoryName(dll)
          let file = root @@ (asmName.Name + ".dll")
          if File.Exists(file) then 
            let bytes = File.ReadAllBytes(file)
            Some(System.Reflection.Assembly.Load(bytes))
          else None )
      defaultArg asmOpt null
    ))

    // Read and process assmeblies and the corresponding XML files
    let assemblies = 
      let checker = Microsoft.FSharp.Compiler.SourceCodeServices.InteractiveChecker.Create()
      let base1 = Path.GetTempFileName()
      let dllName = Path.ChangeExtension(base1, ".dll")
      let fileName1 = Path.ChangeExtension(base1, ".fs")
      let projFileName = Path.ChangeExtension(base1, ".fsproj")
      File.WriteAllText(fileName1, """module M""")
      let options = 
        checker.GetProjectOptionsFromCommandLineArgs(projFileName,
          [|yield "--debug:full" 
            yield "--define:DEBUG" 
            yield "--optimize-" 
            yield "--out:" + dllName
            yield "--doc:test.xml" 
            yield "--warn:3" 
            yield "--fullpaths" 
            yield "--flaterrors" 
            yield "--target:library" 
            for dllFile in dllFiles do
              yield "-r:"+dllFile
            for libDir in libDirs do
              yield "-I:"+libDir
            yield! otherFlags
            yield fileName1 |])
      let results = checker.ParseAndCheckProject(options) |> Async.RunSynchronously
      for err in results.Errors  do
         Log.logf "**** %s: %s" (if err.Severity = Microsoft.FSharp.Compiler.Severity.Error then "error" else "warning") err.Message

      if results.HasCriticalErrors then 
         Log.logf "**** stopping due to critical errors"
         failwith "**** stopped due to critical errors"

      let table = 
          results.ProjectContext.GetReferencedAssemblies()
            |> List.map (fun x -> x.SimpleName, x)
            |> dict

      [ for dllFile in dllFiles do
          let xmlFile = defaultArg xmlFile (Path.ChangeExtension(dllFile, ".xml"))
          let xmlFileNoExt = Path.GetFileNameWithoutExtension(xmlFile)
          let xmlFileOpt =
            Directory.EnumerateFiles(Path.GetDirectoryName(xmlFile), xmlFileNoExt + ".*")
            |> Seq.map (fun f -> f, f.Remove(0, xmlFile.Length - 4))
            |> Seq.tryPick (fun (f, ext) -> 
                if ext.Equals(".xml", StringComparison.CurrentCultureIgnoreCase) 
                  then Some(f) else None)

          match xmlFileOpt with
          | None -> raise <| FileNotFoundException(sprintf "Associated XML file '%s' was not found." xmlFile)
          | Some xmlFile ->

          Log.logf "Reading assembly: %s" dllFile
          let asmName = Path.GetFileNameWithoutExtension(Path.GetFileName(dllFile))
          if not (table.ContainsKey asmName) then 
              Log.logf "**** Skipping assembly '%s' because was not found in resolved assembly list" asmName
          else
              let asm = table.[asmName] 
              Log.logf "Parsing assembly (with documentation file '%s')" xmlFile
              yield Reader.readAssembly (asm, publicOnly, xmlFile, sourceFolderRepo, urlRangeHighlight, defaultArg markDownComments true) ]
    // Get the name - either from parameters, or name of the assembly (if there is just one)
    let name = 
      let projName = parameters |> List.tryFind (fun (k, v) -> k = "project-name") |> Option.map snd
      match assemblies, projName with 
      | _, Some name -> name
      | [ asm, _ ], _ -> asm.Name
      | _ -> failwith "Unknown project name. Provide 'properties' parameter with 'project-name' key."
    // Union namespaces from multiple libraries
    let namespaces = Dictionary<_, _>()
    for _, nss in assemblies do 
      for ns in nss do 
        match namespaces.TryGetValue(ns.Name) with
        | true, (mods, typs) -> namespaces.[ns.Name] <- (mods @ ns.Modules, typs @ ns.Types)
        | false, _ -> namespaces.Add(ns.Name, (ns.Modules, ns.Types))

    let namespaces = [ for (KeyValue(name, (mods, typs))) in namespaces -> Namespace.Create(name, mods, typs) ]
    let asm = AssemblyGroup.Create(name, List.map fst assemblies, namespaces |> List.sortBy (fun ns -> ns.Name))
        
    // Generate all the HTML stuff
    Log.logf "Starting razor engine"
    let razor = RazorRender<AssemblyGroup>(layoutRoots, ["FSharp.MetadataFormat"], namespaceTemplate)

    Log.logf "Generating: index.html"
    let out = razor.ProcessFile(asm, props)
    File.WriteAllText(outDir @@ "index.html", out)

    // Generate documentation for all modules
    Log.logf "Generating modules..."
    let rec nestedModules (modul:Module) = seq {
      yield modul
      for n in modul.NestedModules do yield! nestedModules n }
    let modules = 
      [ for ns in asm.Namespaces do 
          for n in ns.Modules do yield! nestedModules n ]
    
    let razor = RazorRender<ModuleInfo>(layoutRoots, ["FSharp.MetadataFormat"], moduleTemplate)

    for modul in modules do
      Log.logf "Generating module: %s" modul.UrlName
      let out = razor.ProcessFile(ModuleInfo.Create(modul, asm), props)
      File.WriteAllText(outDir @@ (modul.UrlName + ".html"), out)
      Log.logf "Finished module: %s" modul.UrlName

    Log.logf "Generating types..."
    let rec nestedTypes (modul:Module) = seq {
      yield! modul.NestedTypes
      for n in modul.NestedModules do yield! nestedTypes n }
    let types = 
      [ for ns in asm.Namespaces do 
          for n in ns.Modules do yield! nestedTypes n
          yield! ns.Types ]

    // Generate documentation for all types
    let razor = new RazorRender<TypeInfo>(layoutRoots, ["FSharp.MetadataFormat"], typeTemplate)
    for typ in types do
      Log.logf "Generating type: %s" typ.UrlName
      let out = razor.ProcessFile(TypeInfo.Create(typ, asm), props)
      File.WriteAllText(outDir @@ (typ.UrlName + ".html"), out)
      Log.logf "Finished type: %s" typ.UrlName<|MERGE_RESOLUTION|>--- conflicted
+++ resolved
@@ -592,16 +592,6 @@
     else "M"
 
   let getXmlDocSigForMember (memb:FSharpMemberFunctionOrValue) =
-<<<<<<< HEAD
-    match memb.XmlDocSig with
-    | "" ->
-        try
-            defaultArg 
-                (Option.map (fun n -> sprintf "%s:%s.%s" (getMemberXmlDocsSigPrefix memb) n memb.CompiledName) memb.EnclosingEntity.TryFullName)
-                ""
-        with _ -> ""
-    | n -> n
-=======
     let memberName = 
       try
         let name = memb.CompiledName.Replace(".ctor", "#ctor")
@@ -645,7 +635,6 @@
     | "",  None    -> ""
     | "", Some(n)  -> sprintf "%s:%s.%s" (getMemberXmlDocsSigPrefix memb)  n memberName
     | n, _         -> n
->>>>>>> 3b113f74
 
   // 
   // ---------------------------------------------------------------------
@@ -872,16 +861,11 @@
       let ivals, svals = 
           getMembers typ
           |> List.ofSeq 
-<<<<<<< HEAD
           |> List.filter (fun v -> checkAccess ctx v.Accessibility && not v.IsCompilerGenerated && not v.IsOverrideOrExplicitMember)
-=======
-          |> List.filter (fun v -> checkAccess ctx v.Accessibility)
-          |> List.filter (fun v -> not v.IsCompilerGenerated)
           |> List.filter (fun v -> 
             if v.EnclosingEntity.IsFSharp then true else
                 not v.IsEventAddMethod && not v.IsEventRemoveMethod &&
                 not v.IsPropertyGetterMethod && not v.IsPropertySetterMethod)
->>>>>>> 3b113f74
           |> List.partition (fun v -> v.IsInstanceMember) 
       let cvals, svals = svals |> List.partition (fun v -> v.CompiledName = ".ctor")
     
