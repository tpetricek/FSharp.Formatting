--- conflicted
+++ resolved
@@ -1,48 +1,19 @@
 ﻿<?xml version="1.0" encoding="utf-8"?>
 <Project Sdk="Microsoft.NET.Sdk">
   <PropertyGroup>
-<<<<<<< HEAD
-    <TargetFrameworks>net461;netstandard2.0</TargetFrameworks>
-=======
->>>>>>> 9291f377
     <TargetFramework>netstandard2.0</TargetFramework>
     <OutputType>Library</OutputType>
     <SolutionDir>..\..\</SolutionDir>
     <OutputPath>$(SolutionDir)\bin</OutputPath>
-    <DocumentationFile>$(OutputPath)\$(TargetFramework)\$(AssemblyName).xml</DocumentationFile>
+    <DocumentationFile>$(OutputPath)\$(AssemblyName).xml</DocumentationFile>
     <AutoGenerateBindingRedirects>true</AutoGenerateBindingRedirects>
-    <!--<AppendTargetFrameworkToOutputPath>false</AppendTargetFrameworkToOutputPath>-->
     <AppendTargetFrameworkToOutputPath>true</AppendTargetFrameworkToOutputPath>
+    <DefineConstants>TRACE;NETSTANDARD1_5</DefineConstants>
   </PropertyGroup>
   <ItemGroup>
     <ProjectReference Include="..\FSharp.Formatting.Common\FSharp.Formatting.Common.fsproj" />
   </ItemGroup>
-  <PropertyGroup Condition="'$(Configuration)|$(TargetFramework)|$(Platform)'=='Debug|net461|AnyCPU'">
-    <DefineConstants>TRACE</DefineConstants>
-  </PropertyGroup>
-  <PropertyGroup Condition="'$(Configuration)|$(TargetFramework)|$(Platform)'=='Release|net461|AnyCPU'">
-    <DefineConstants>TRACE</DefineConstants>
-  </PropertyGroup>
-  <PropertyGroup Condition="'$(Configuration)|$(TargetFramework)|$(Platform)'=='Release|netstandard2.0|AnyCPU'">
-    <DefineConstants>TRACE;NETSTANDARD1_5</DefineConstants>
-  </PropertyGroup>
-  <PropertyGroup Condition="'$(Configuration)|$(TargetFramework)|$(Platform)'=='Debug|netstandard2.0|AnyCPU'">
-    <DefineConstants>TRACE;NETSTANDARD1_5</DefineConstants>
-  </PropertyGroup>
-<<<<<<< HEAD
-  <ItemGroup Condition="'$(TargetFramework)'!='netstandard2.0'">
-=======
->>>>>>> 9291f377
-  <!--<ItemGroup Condition="'$(TargetFramework)'!='netstandard2.0'">
-    <Reference Include="System" />
-    <Reference Include="System.Core" />
-    <Reference Include="System.Numerics" />
-    <Reference Include="System.Web" />
-<<<<<<< HEAD
-  </ItemGroup>
-=======
->>>>>>> 9291f377
-  </ItemGroup>-->
+
   <ItemGroup>
     <Content Include="paket.references" />
     <Compile Include="..\Common\AssemblyInfo.fs">
@@ -64,13 +35,8 @@
     <Compile Include="CssGenerators.fs" />
     <Compile Include="CssFormatting.fs" />
     <Compile Include="LatexFormatting.fs" />
-<<<<<<< HEAD
-    <Compile Include="Main.fs" />
-=======
->>>>>>> 9291f377
     <Compile Include="CodeFormat.fs" />
     <None Include="Scripts\CssBuilding.fsx" />
-    <!--<Content Include="app.config" />-->
   </ItemGroup>
   <Import Project="..\..\.paket\Paket.Restore.targets" />
 </Project>