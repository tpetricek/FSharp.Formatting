﻿<?xml version="1.0" encoding="utf-8"?>
<<<<<<< HEAD
<Project Sdk="Microsoft.NET.Sdk">
  <PropertyGroup>
    <TargetFramework>net461</TargetFramework>
    <!--<DefineConstants>NETSTANDARD1_5</DefineConstants>-->
    <DefineConstants>$(DefineConstants);YAAF_FSHARP_SCRIPTING_PUBLIC</DefineConstants>
    <AppendTargetFrameworkToOutputPath>false</AppendTargetFrameworkToOutputPath>
=======
<Project Sdk="Microsoft.NET.Sdk" ToolsVersion="15.0">
  <PropertyGroup>
    <TargetFramework>net461</TargetFramework>
    <OutputType>Library</OutputType>
    <!--<DefineConstants>NETSTANDARD1_5</DefineConstants>-->
    <DefineConstants>$(DefineConstants);YAAF_FSHARP_SCRIPTING_PUBLIC</DefineConstants>
    <AppendTargetFrameworkToOutputPath>false</AppendTargetFrameworkToOutputPath>
    <AutoGenerateBindingRedirects>true</AutoGenerateBindingRedirects>    
>>>>>>> 59372f88
    <SolutionDir>..\..\</SolutionDir>
    <!--<OutputPath>$(SolutionDir)\bin\$(Configuration)\</OutputPath>-->
    <OutputPath>$(SolutionDir)\bin</OutputPath>
    <DocumentationFile>$(SolutionDir)\bin\$(AssemblyName).xml</DocumentationFile>
  </PropertyGroup>
<<<<<<< HEAD

  <ItemGroup>
    <Reference Include="mscorlib" />
    <Reference Include="System" />
    <Reference Include="System.Core" />
    <Reference Include="System.Numerics" />
  </ItemGroup>

  <ItemGroup>
=======
  <ItemGroup>
    <Reference Include="mscorlib" />
    <Reference Include="System" />
    <Reference Include="System.Core" />
    <Reference Include="System.Numerics" />
    <Content Include="app.config" />
  </ItemGroup>
  <ItemGroup>
>>>>>>> 59372f88
    <Compile Include="$(SolutionDir)\paket-files\matthid\Yaaf.FSharp.Scripting\src\source\Yaaf.FSharp.Scripting\YaafFSharpScripting.fs">
      <Link>paket-files/YaafFSharpScripting.fs</Link>
    </Compile>
    <None Include="paket.references" />
    <Compile Include="..\Common\AssemblyInfo.fs">
      <Link>Common\AssemblyInfo.fs</Link>
    </Compile>
    <Compile Include="Log.fs" />
    <Compile Include="Range.fs" />
  </ItemGroup>
  <Import Project="..\..\.paket\Paket.Restore.targets" />
</Project><|MERGE_RESOLUTION|>--- conflicted
+++ resolved
@@ -1,12 +1,10 @@
 ﻿<?xml version="1.0" encoding="utf-8"?>
-<<<<<<< HEAD
 <Project Sdk="Microsoft.NET.Sdk">
   <PropertyGroup>
     <TargetFramework>net461</TargetFramework>
     <!--<DefineConstants>NETSTANDARD1_5</DefineConstants>-->
     <DefineConstants>$(DefineConstants);YAAF_FSHARP_SCRIPTING_PUBLIC</DefineConstants>
     <AppendTargetFrameworkToOutputPath>false</AppendTargetFrameworkToOutputPath>
-=======
 <Project Sdk="Microsoft.NET.Sdk" ToolsVersion="15.0">
   <PropertyGroup>
     <TargetFramework>net461</TargetFramework>
@@ -15,13 +13,11 @@
     <DefineConstants>$(DefineConstants);YAAF_FSHARP_SCRIPTING_PUBLIC</DefineConstants>
     <AppendTargetFrameworkToOutputPath>false</AppendTargetFrameworkToOutputPath>
     <AutoGenerateBindingRedirects>true</AutoGenerateBindingRedirects>    
->>>>>>> 59372f88
     <SolutionDir>..\..\</SolutionDir>
     <!--<OutputPath>$(SolutionDir)\bin\$(Configuration)\</OutputPath>-->
     <OutputPath>$(SolutionDir)\bin</OutputPath>
     <DocumentationFile>$(SolutionDir)\bin\$(AssemblyName).xml</DocumentationFile>
   </PropertyGroup>
-<<<<<<< HEAD
 
   <ItemGroup>
     <Reference Include="mscorlib" />
@@ -31,7 +27,6 @@
   </ItemGroup>
 
   <ItemGroup>
-=======
   <ItemGroup>
     <Reference Include="mscorlib" />
     <Reference Include="System" />
@@ -40,7 +35,6 @@
     <Content Include="app.config" />
   </ItemGroup>
   <ItemGroup>
->>>>>>> 59372f88
     <Compile Include="$(SolutionDir)\paket-files\matthid\Yaaf.FSharp.Scripting\src\source\Yaaf.FSharp.Scripting\YaafFSharpScripting.fs">
       <Link>paket-files/YaafFSharpScripting.fs</Link>
     </Compile>
