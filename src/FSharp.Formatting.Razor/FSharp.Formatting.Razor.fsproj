--- conflicted
+++ resolved
@@ -1,9 +1,6 @@
-<<<<<<< HEAD
 ﻿<Project Sdk="Microsoft.NET.Sdk">
-=======
 ﻿<?xml version="1.0" encoding="utf-8"?>
 <Project Sdk="Microsoft.NET.Sdk">
->>>>>>> 59372f88
   <PropertyGroup>
     <TargetFramework>net461</TargetFramework>
     <OutputType>Library</OutputType>
@@ -11,14 +8,11 @@
     <!--<OutputPath>bin\$(Configuration)\</OutputPath>-->
     <OutputPath>$(SolutionDir)\bin</OutputPath>
     <AppendTargetFrameworkToOutputPath>false</AppendTargetFrameworkToOutputPath>
-<<<<<<< HEAD
   </PropertyGroup>
 
-=======
     <AutoGenerateBindingRedirects>true</AutoGenerateBindingRedirects>    
   </PropertyGroup>
   
->>>>>>> 59372f88
   <ItemGroup>
     <None Include="paket.references" />
     <Compile Include="../Common/AssemblyInfo.fs">
@@ -40,10 +34,7 @@
     <Reference Include="System.Core" />
     <Reference Include="System.Numerics" />
   </ItemGroup>
-<<<<<<< HEAD
 
-=======
->>>>>>> 59372f88
   <ItemGroup>
     <ProjectReference Include="..\FSharp.CodeFormat\FSharp.CodeFormat.fsproj" />
     <ProjectReference Include="..\FSharp.Formatting.Common\FSharp.Formatting.Common.fsproj" />
